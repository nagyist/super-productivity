--- conflicted
+++ resolved
@@ -198,113 +198,6 @@
       .subscribe(() => {
         void this._noteStartupBannerService.showLastNoteIfNeeded();
       });
-<<<<<<< HEAD
-
-    // deferred init
-    window.setTimeout(async () => {
-      this._startTrackingReminderService.init();
-      this._checkAvailableStorage();
-      // init offline banner in lack of a better place for it
-      this._initOfflineBanner();
-
-      const miscCfg = this._globalConfigService.misc();
-      if (miscCfg?.isShowProductivityTipLonger && !this._isTourLikelyToBeShown()) {
-        this._snackService.open({
-          ico: 'lightbulb',
-          config: {
-            duration: 16000,
-          },
-          msg:
-            '<strong>' +
-            w.productivityTips![w.randomIndex!][0] +
-            ':</strong> ' +
-            w.productivityTips![w.randomIndex!][1],
-        });
-      }
-
-      const appStarts = +(localStorage.getItem(LS.APP_START_COUNT) || 0);
-      const lastStartDay = localStorage.getItem(LS.APP_START_COUNT_LAST_START_DAY);
-      const todayStr = getDbDateStr();
-      if (appStarts === 32 || appStarts === 96) {
-        this._matDialog.open(DialogPleaseRateComponent);
-        localStorage.setItem(LS.APP_START_COUNT, (appStarts + 1).toString());
-      }
-      if (lastStartDay !== todayStr) {
-        localStorage.setItem(LS.APP_START_COUNT, (appStarts + 1).toString());
-        localStorage.setItem(LS.APP_START_COUNT_LAST_START_DAY, todayStr);
-      }
-
-      // Initialize plugin system
-      try {
-        // Wait for sync to complete before initializing plugins to avoid DB lock conflicts
-        await this._syncWrapperService.afterCurrentSyncDoneOrSyncDisabled$
-          .pipe(take(1))
-          .toPromise();
-        await this._pluginService.initializePlugins();
-        Log.log('Plugin system initialized after sync completed');
-      } catch (error) {
-        Log.err('Failed to initialize plugin system:', error);
-      }
-    }, 1000);
-
-    if (IS_ELECTRON) {
-      window.ea.informAboutAppReady();
-
-      // Push initial settings to Electron immediately to avoid tray/title races
-      const initialCfg = this._globalConfigService.cfg();
-      if (initialCfg) {
-        window.ea.sendAppSettingsToElectron(initialCfg);
-      }
-
-      // Initialize electron error handler in an effect
-      effect(() => {
-        window.ea.on(IPC.ERROR, (ev: IpcRendererEvent, ...args: unknown[]) => {
-          const data = args[0] as {
-            error: unknown;
-            stack: unknown;
-            errorStr: string | unknown;
-          };
-          const errMsg =
-            typeof data.errorStr === 'string' ? data.errorStr : ' INVALID ERROR MSG :( ';
-
-          this._snackService.open({
-            msg: errMsg,
-            type: 'ERROR',
-            isSkipTranslate: true,
-          });
-          Log.err(data);
-        });
-      });
-
-      // Sync settings to electron on change
-      effect(() => {
-        const cfg = this._globalConfigService.cfg();
-        if (cfg) {
-          window.ea.sendAppSettingsToElectron(cfg);
-        }
-      });
-
-      this._uiHelperService.initElectron();
-    } else {
-      // WEB VERSION
-      window.addEventListener('beforeunload', (e) => {
-        const gCfg = this._globalConfigService.cfg();
-        if (!gCfg) {
-          throw new Error();
-        }
-        if (gCfg.misc.isConfirmBeforeExit) {
-          e.preventDefault();
-          e.returnValue = '';
-        }
-      });
-
-      if (!IS_ANDROID_WEB_VIEW) {
-        this._chromeExtensionInterfaceService.init();
-        this._initMultiInstanceWarning();
-      }
-    }
-=======
->>>>>>> 147416fe
   }
 
   @HostListener('document:paste', ['$event']) onPaste(ev: ClipboardEvent): void {
