import {
  AfterViewChecked,
  Attribute,
  Directive,
  ElementRef,
  forwardRef,
  HostListener,
  Input,
  Renderer2
} from '@angular/core';
import {
  AbstractControl,
  ControlValueAccessor,
  NG_VALIDATORS,
  NG_VALUE_ACCESSOR,
  ValidationErrors,
  Validator,
  ValidatorFn,
  Validators,
} from '@angular/forms';
import { StringToMsPipe } from './string-to-ms.pipe';
import { MsToStringPipe } from './ms-to-string.pipe';

const noop = () => {
};

export const INPUT_DURATION_VALUE_ACCESSOR: any = {
  provide: NG_VALUE_ACCESSOR,
  useExisting: forwardRef(() => InputDurationDirective),
  multi: true
};

export const INPUT_DURATION_VALIDATORS: any = {
  provide: NG_VALIDATORS,
  useExisting: forwardRef(() => InputDurationDirective),
  multi: true
};


@Directive({
  selector: 'input[inputDuration]',
  // TODO check if needed
  providers: [
    StringToMsPipe,
    MsToStringPipe,
    INPUT_DURATION_VALUE_ACCESSOR,
    INPUT_DURATION_VALIDATORS,
  ],
})


export class InputDurationDirective<D> implements ControlValueAccessor, Validator, AfterViewChecked {

  // by the Control Value Accessor
  private _onTouchedCallback: () => void = noop;

  // Placeholders for the callbacks which are later provided
  private _validatorOnChange: (_: any) => void = noop;
  private _onChangeCallback: (_: any) => void = noop;
  // -----------
  private _parseValidator: ValidatorFn = this._parseValidatorFn.bind(this);
  private _validator: ValidatorFn | null;

<<<<<<< HEAD
=======
  private _value;

  // TODO all around dirty
  @Input() set ngModel(msVal) {
    if (msVal) {
      this.writeValue(msVal);
    }
  }

  @Input() isAllowSeconds = false;


>>>>>>> b5bf168d
  constructor(@Attribute('inputDuration') public inputDuration,
              private _elementRef: ElementRef,
              private _stringToMs: StringToMsPipe,
              private _msToString: MsToStringPipe,
              private _renderer: Renderer2) {
  }

<<<<<<< HEAD
  private _value;
  private _msValue;
=======
  @HostListener('input', ['$event.target.value']) _onInput(value: string) {
    const msVal = this._stringToMs.transform(value);
    this._value = this._msToString.transform(msVal, this.isAllowSeconds, true);
    this._onChangeCallback(msVal);
  }
>>>>>>> b5bf168d

  // Validations
  get value() {
    return this._value;
  }

  set value(value) {
    if (value !== this._value) {
      this._value = value;
      this._onChangeCallback(this._msValue);
      // console.log(value);

    }
  }

  // TODO all around dirty
  @Input() set ngModel(msVal) {
    if (msVal && msVal !== this._msValue) {
      this._msValue = msVal;
      this.writeValue(msVal);
    }
  }

  @HostListener('input', ['$event.target.value']) _onInput(value: string) {
    this._msValue = this._stringToMs.transform(value);
    this._value = this._msToString.transform(this._msValue, false, true);
    this._onChangeCallback(this._msValue);
  }

  ngAfterViewChecked() {
    this._validator = Validators.compose([this._parseValidator]);
  }

  /* tslint:enable */

  // ControlValueAccessor interface
  registerOnValidatorChange(fn: () => void): void {
    this._validatorOnChange = fn;
  }

  // ControlValueAccessor interface
  registerOnChange(fn: any) {
    this._onChangeCallback = fn;
  }

  // ControlValueAccessor interface
  registerOnTouched(fn: any) {
    this._onTouchedCallback = fn;
  }

  // ControlValueAccessor: Validator
  validate(c: AbstractControl): ValidationErrors | null {
    return this._validator ? this._validator(c) : null;
  }

  // ControlValueAccessor: Formatter
  writeValue(value): void {
    if (!value) {
      value = '';
    }
    const toStr = this._msToString.transform(value, this.isAllowSeconds, true);
    this._renderer.setProperty(this._elementRef.nativeElement, 'value', toStr);
  }


  private _parseValidatorFn(): ValidationErrors | null {
    // TODO maximum dirty hackyness, but works for now :(
    if (!this._value) {
<<<<<<< HEAD
      this._msValue = this._stringToMs.transform(this._elementRef.nativeElement.value);
      this._value = this._msToString.transform(this._msValue, false, true);
=======
      const msVal = this._stringToMs.transform(this._elementRef.nativeElement.value);
      this._value = this._msToString.transform(msVal, this.isAllowSeconds, true);
>>>>>>> b5bf168d
    }
    return this._value
      ? null
      : {'inputDurationParse': {'text': this._elementRef.nativeElement.value}};
  }
}<|MERGE_RESOLUTION|>--- conflicted
+++ resolved
@@ -1,13 +1,4 @@
-import {
-  AfterViewChecked,
-  Attribute,
-  Directive,
-  ElementRef,
-  forwardRef,
-  HostListener,
-  Input,
-  Renderer2
-} from '@angular/core';
+import { AfterViewChecked, Attribute, Directive, ElementRef, forwardRef, HostListener, Input, Renderer2 } from '@angular/core';
 import {
   AbstractControl,
   ControlValueAccessor,
@@ -50,6 +41,7 @@
 
 
 export class InputDurationDirective<D> implements ControlValueAccessor, Validator, AfterViewChecked {
+  @Input() isAllowSeconds = false;
 
   // by the Control Value Accessor
   private _onTouchedCallback: () => void = noop;
@@ -60,22 +52,9 @@
   // -----------
   private _parseValidator: ValidatorFn = this._parseValidatorFn.bind(this);
   private _validator: ValidatorFn | null;
+  private _value;
+  private _msValue;
 
-<<<<<<< HEAD
-=======
-  private _value;
-
-  // TODO all around dirty
-  @Input() set ngModel(msVal) {
-    if (msVal) {
-      this.writeValue(msVal);
-    }
-  }
-
-  @Input() isAllowSeconds = false;
-
-
->>>>>>> b5bf168d
   constructor(@Attribute('inputDuration') public inputDuration,
               private _elementRef: ElementRef,
               private _stringToMs: StringToMsPipe,
@@ -83,16 +62,6 @@
               private _renderer: Renderer2) {
   }
 
-<<<<<<< HEAD
-  private _value;
-  private _msValue;
-=======
-  @HostListener('input', ['$event.target.value']) _onInput(value: string) {
-    const msVal = this._stringToMs.transform(value);
-    this._value = this._msToString.transform(msVal, this.isAllowSeconds, true);
-    this._onChangeCallback(msVal);
-  }
->>>>>>> b5bf168d
 
   // Validations
   get value() {
@@ -107,6 +76,7 @@
 
     }
   }
+
 
   // TODO all around dirty
   @Input() set ngModel(msVal) {
@@ -161,13 +131,8 @@
   private _parseValidatorFn(): ValidationErrors | null {
     // TODO maximum dirty hackyness, but works for now :(
     if (!this._value) {
-<<<<<<< HEAD
       this._msValue = this._stringToMs.transform(this._elementRef.nativeElement.value);
-      this._value = this._msToString.transform(this._msValue, false, true);
-=======
-      const msVal = this._stringToMs.transform(this._elementRef.nativeElement.value);
-      this._value = this._msToString.transform(msVal, this.isAllowSeconds, true);
->>>>>>> b5bf168d
+      this._value = this._msToString.transform(this._msValue, this.isAllowSeconds, true);
     }
     return this._value
       ? null
