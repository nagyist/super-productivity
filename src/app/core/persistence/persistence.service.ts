--- conflicted
+++ resolved
@@ -71,28 +71,23 @@
 
   reminders = this._cmBase<Reminder[]>(LS_REMINDER, 'reminders');
 
-<<<<<<< HEAD
   // MAIN TASK MODELS
   task = this._cmBase<TaskState>(
-=======
+    LS_TASK_STATE,
+    'task',
+    migrateTaskState,
+  );
+  taskArchive = this._cmBase<TaskArchive>(
+    LS_TASK_ARCHIVE,
+    'taskArchive',
+    migrateTaskArchiveState,
+  );
+
+  // TASK_RELATED_MODELS
   taskTag = this._cmProject<TagState, Tag>(
     LS_TASK_TAG_STATE,
     'taskTag',
     tagReducer);
-
-  task = this._cmProject<TaskState, Task>(
->>>>>>> fe71353d
-    LS_TASK_STATE,
-    'task',
-    migrateTaskState,
-  );
-  taskArchive = this._cmBase<TaskArchive>(
-    LS_TASK_ARCHIVE,
-    'taskArchive',
-    migrateTaskArchiveState,
-  );
-
-  // TASK_RELATED_MODELS
   taskAttachment = this._cmBase<AttachmentState>(
     LS_TASK_ATTACHMENT_STATE,
     'taskAttachment',
