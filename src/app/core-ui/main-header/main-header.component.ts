--- conflicted
+++ resolved
@@ -43,12 +43,9 @@
 import { toSignal } from '@angular/core/rxjs-interop';
 import { MetricService } from '../../features/metric/metric.service';
 import { DateService } from '../../core/date/date.service';
-<<<<<<< HEAD
 import { MsToMinuteClockStringPipe } from '../../ui/duration/ms-to-minute-clock-string.pipe';
 import { UserProfileButtonComponent } from '../../features/user-profile/user-profile-button/user-profile-button.component';
-=======
 import { FocusButtonComponent } from './focus-button/focus-button.component';
->>>>>>> 8788e7a0
 
 @Component({
   selector: 'main-header',
@@ -69,12 +66,9 @@
     PageTitleComponent,
     PlayButtonComponent,
     DesktopPanelButtonsComponent,
-<<<<<<< HEAD
     MsToMinuteClockStringPipe,
     UserProfileButtonComponent,
-=======
     FocusButtonComponent,
->>>>>>> 8788e7a0
   ],
 })
 export class MainHeaderComponent implements OnDestroy {
