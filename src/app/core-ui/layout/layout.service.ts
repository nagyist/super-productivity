--- conflicted
+++ resolved
@@ -154,20 +154,18 @@
     this._store$.dispatch(hideIssuePanel());
   }
 
-<<<<<<< HEAD
   getSelectedTimeView(): 'week' | 'month' {
     return this._selectedTimeView$.value;
   }
 
   setTimeView(view: 'week' | 'month'): void {
     this._selectedTimeView$.next(view);
-=======
+
   toggleTaskViewCustomizerPanel(): void {
     this._store$.dispatch(toggleTaskViewCustomizerPanel());
   }
 
   hideTaskViewCustomizerPanel(): void {
     this._store$.dispatch(hideTaskViewCustomizerPanel());
->>>>>>> c71a7d48
   }
 }