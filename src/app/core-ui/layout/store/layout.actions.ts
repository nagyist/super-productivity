--- conflicted
+++ resolved
@@ -12,15 +12,12 @@
   '[Layout] Toggle TaskViewCustomizerPanel',
 );
 
-<<<<<<< HEAD
-=======
 export const showAddTaskBar = createAction('[Layout] Show AddTaskBar');
 
 export const hideAddTaskBar = createAction('[Layout] Hide AddTaskBar');
 
 export const toggleAddTaskBar = createAction('[Layout] Toggle AddTaskBar');
 
->>>>>>> 332ece6e
 export const hideSideNav = createAction('[Layout] Hide SideBar');
 
 export const toggleSideNav = createAction('[Layout] Toggle SideBar');
