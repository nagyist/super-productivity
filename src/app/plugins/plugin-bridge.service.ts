import { inject, Injectable, OnDestroy, Injector } from '@angular/core';
import { BehaviorSubject } from 'rxjs';
import { MatDialog } from '@angular/material/dialog';
import { Store } from '@ngrx/store';
import { SnackService } from '../core/snack/snack.service';
import { NotifyService } from '../core/notify/notify.service';
import {
  DialogCfg,
  Hooks,
  NotifyCfg,
  PluginCreateTaskData,
  PluginHookHandler,
  PluginMenuEntryCfg,
  PluginShortcutCfg,
  PluginHeaderBtnCfg,
  PluginSidePanelBtnCfg,
  PluginNodeScriptRequest,
  PluginNodeScriptResult,
} from './plugin-api.model';

import {
  SnackCfg,
  PluginManifest,
  BatchUpdateRequest,
  BatchUpdateResult,
  BatchTaskCreate,
} from '@super-productivity/plugin-api';
import { snackCfgToSnackParams } from './plugin-api-mapper';
import { PluginHooksService } from './plugin-hooks';
import { TaskService } from '../features/tasks/task.service';
import { addSubTask } from '../features/tasks/store/task.actions';
import { TaskSharedActions } from '../root-store/meta/task-shared.actions';
import { nanoid } from 'nanoid';
import { WorkContextService } from '../features/work-context/work-context.service';
import { ProjectService } from '../features/project/project.service';
import { TagService } from '../features/tag/tag.service';
import typia from 'typia';
import { first } from 'rxjs/operators';
import { selectTaskByIdWithSubTaskData } from '../features/tasks/store/task.selectors';
import { PluginUserPersistenceService } from './plugin-user-persistence.service';
import { TaskArchiveService } from '../features/time-tracking/task-archive.service';
import { Router } from '@angular/router';
import { PluginDialogComponent } from './ui/plugin-dialog/plugin-dialog.component';
import { IS_ELECTRON } from '../app.constants';
import { isAllowedPluginAction } from './allowed-plugin-actions.const';
import { TranslateService } from '@ngx-translate/core';
import { T } from '../t.const';
import { SyncWrapperService } from '../imex/sync/sync-wrapper.service';
<<<<<<< HEAD
import { TaskCopy } from '../features/tasks/task.model';
import { ProjectCopy } from '../features/project/project.model';
import { TagCopy } from '../features/tag/tag.model';
=======
import { PluginLog } from '../core/log';
>>>>>>> 9b8c8102

/**
 * PluginBridge acts as an intermediary layer between plugins and the main application services.
 * This provides:
 * - Clean separation of concerns
 * - Controlled access to app functionality
 * - Easy testing and mocking
 * - Centralized plugin-to-app communication
 */
@Injectable({
  providedIn: 'root',
})
export class PluginBridgeService implements OnDestroy {
  private _snackService = inject(SnackService);
  private _notifyService = inject(NotifyService);
  private _dialog = inject(MatDialog);
  private _store = inject(Store);
  private _pluginHooksService = inject(PluginHooksService);
  private _taskService = inject(TaskService);
  private _workContextService = inject(WorkContextService);
  private _projectService = inject(ProjectService);
  private _tagService = inject(TagService);
  private _pluginUserPersistenceService = inject(PluginUserPersistenceService);
  private _taskArchiveService = inject(TaskArchiveService);
  private _router = inject(Router);
  private _injector = inject(Injector);
  private _translateService = inject(TranslateService);
  private _syncWrapperService = inject(SyncWrapperService);

  // Track header buttons registered by plugins
  private _headerButtons$ = new BehaviorSubject<PluginHeaderBtnCfg[]>([]);
  public readonly headerButtons$ = this._headerButtons$.asObservable();

  // Track menu entries registered by plugins
  private _menuEntries$ = new BehaviorSubject<PluginMenuEntryCfg[]>([]);
  public readonly menuEntries$ = this._menuEntries$.asObservable();

  // Track shortcuts registered by plugins
  shortcuts$ = new BehaviorSubject<PluginShortcutCfg[]>([]);

  // Track side panel buttons registered by plugins
  private _sidePanelButtons$ = new BehaviorSubject<PluginSidePanelBtnCfg[]>([]);
  public readonly sidePanelButtons$ = this._sidePanelButtons$.asObservable();

  constructor() {
    // Initialize window focus tracking
    this._initWindowFocusTracking();
  }

  /**
   * Create bound methods for a specific plugin
   * This ensures each plugin has its own set of methods with the pluginId already bound
   */
  createBoundMethods(
    pluginId: string,
    manifest?: PluginManifest,
  ): {
    persistDataSynced: (dataStr: string) => Promise<void>;
    loadPersistedData: () => Promise<string | null>;
    registerHeaderButton: (cfg: PluginHeaderBtnCfg) => void;
    registerMenuEntry: (cfg: Omit<PluginMenuEntryCfg, 'pluginId'>) => void;
    registerSidePanelButton: (cfg: Omit<PluginSidePanelBtnCfg, 'pluginId'>) => void;
    registerShortcut: (cfg: PluginShortcutCfg) => void;
    showIndexHtmlAsView: () => void;
    triggerSync: () => Promise<void>;
    dispatchAction: (action: { type: string; [key: string]: unknown }) => void;
    executeNodeScript: (
      request: PluginNodeScriptRequest,
    ) => Promise<PluginNodeScriptResult>;
  } {
    return {
      // Data persistence
      persistDataSynced: (dataStr: string) => this._persistDataSynced(pluginId, dataStr),
      loadPersistedData: () => this._loadPersistedData(pluginId),

      // UI registration
      registerHeaderButton: (cfg: PluginHeaderBtnCfg) =>
        this._registerHeaderButton(pluginId, cfg),
      registerMenuEntry: (cfg: Omit<PluginMenuEntryCfg, 'pluginId'>) =>
        this._registerMenuEntry(pluginId, cfg),
      registerSidePanelButton: (cfg: Omit<PluginSidePanelBtnCfg, 'pluginId'>) =>
        this._registerSidePanelButton(pluginId, cfg),
      registerShortcut: (cfg: PluginShortcutCfg) => this._registerShortcut(pluginId, cfg),

      // Navigation
      showIndexHtmlAsView: () => this._showIndexHtmlAsView(pluginId),

      // Sync
      triggerSync: () => this._triggerSync(pluginId),

      // Actions
      dispatchAction: (action: { type: string; [key: string]: unknown }) =>
        this._dispatchAction(pluginId, action),

      // Node execution
      executeNodeScript: (request: PluginNodeScriptRequest) =>
        this._executeNodeScript(pluginId, manifest || null, request),
    };
  }

  /**
   * Show a snack message to the user
   */
  showSnack(snackCfg: SnackCfg): void {
    typia.assert<SnackCfg>(snackCfg);
    const snackParams = snackCfgToSnackParams(snackCfg);
    this._snackService.open(snackParams);
  }

  /**
   * Show a notification to the user
   */
  async notify(notifyCfg: NotifyCfg): Promise<void> {
    typia.assert<NotifyCfg>(notifyCfg);

    // Use the app's NotifyService for better integration
    await this._notifyService.notify({
      title: notifyCfg.title,
      body: notifyCfg.body,
      icon: 'assets/icons/icon-128x128.png',
      duration: 5000, // 5 seconds default duration
    });

    PluginLog.log('PluginBridge: Notification sent successfully', notifyCfg);
  }

  /**
   * Open a dialog using Angular Material
   */
  async openDialog(dialogCfg: DialogCfg): Promise<void> {
    typia.assert<DialogCfg>(dialogCfg);

    return new Promise<void>((resolve, reject) => {
      try {
        const dialogRef = this._dialog.open(PluginDialogComponent, {
          data: dialogCfg,
          // TODO make configurable
          // width: '500px',
          // maxWidth: '90vw',
          // maxHeight: '80vh',
          autoFocus: true,
          restoreFocus: true,
          disableClose: false,
        });

        dialogRef.afterClosed().subscribe((result) => {
          PluginLog.log('PluginBridge: Dialog closed with result:', result);
          resolve();
        });
      } catch (error) {
        PluginLog.err('PluginBridge: Failed to open dialog:', error);
        reject(error);
      }
    });
  }

  /**
   * Internal method to show plugin index.html as view
   */
<<<<<<< HEAD
  private _showIndexHtmlAsView(pluginId: string): void {
    console.log('PluginBridge: Navigating to plugin index view', {
      pluginId,
=======
  showIndexHtmlAsView(pluginId?: string): void {
    // Use provided pluginId or fall back to current context
    const targetPluginId = pluginId || this._currentPluginId;
    if (!targetPluginId) {
      throw new Error(
        this._translateService.instant(T.PLUGINS.NO_PLUGIN_ID_PROVIDED_FOR_HTML),
      );
    }
    PluginLog.log('PluginBridge: Navigating to plugin index view', {
      pluginId: targetPluginId,
>>>>>>> 9b8c8102
    });
    // Navigate to the plugin index route
    this._router.navigate(['/plugins', pluginId, 'index']);
  }

  /**
   * Get all tasks
   */
  async getTasks(): Promise<TaskCopy[]> {
    const tasks = await this._taskService.allTasks$.pipe(first()).toPromise();
    return tasks || [];
  }

  /**
   * Get archived tasks
   */
  async getArchivedTasks(): Promise<TaskCopy[]> {
    try {
      const taskArchive = await this._taskArchiveService.load();

      // Convert the archive format to TaskCopy array
      const archivedTasks: TaskCopy[] = taskArchive.ids.map((id) => {
        const task = taskArchive.entities[id];
        if (!task) {
          throw new Error(`Archived task with id ${id} not found in entities`);
        }
        return task as TaskCopy;
      });

      PluginLog.log('PluginBridge: Retrieved archived tasks', {
        count: archivedTasks.length,
      });
      return archivedTasks;
    } catch (error) {
      PluginLog.err('PluginBridge: Failed to load archived tasks:', error);
      return [];
    }
  }

  /**
   * Get current context tasks
   */
  async getCurrentContextTasks(): Promise<TaskCopy[]> {
    const contextTasks = await this._workContextService.todaysTasks$
      .pipe(first())
      .toPromise();
    return contextTasks || [];
  }

  /**
   * Update a task
   */
  async updateTask(taskId: string, updates: Partial<TaskCopy>): Promise<void> {
    typia.assert<string>(taskId);
    typia.assert<Partial<TaskCopy>>(updates);

    // Validate that referenced project, tags, and parent task exist if they are being updated
    await this._validateTaskReferences(
      updates.projectId,
      updates.tagIds,
      updates.parentId,
    );

    // Update the task using TaskService (TaskCopy is compatible with Task)
    this._taskService.update(taskId, updates);

    PluginLog.log('PluginBridge: Task updated successfully', { taskId, updates });
  }

  /**
   * Add a new task
   */
  async addTask(taskData: PluginCreateTaskData): Promise<string> {
    typia.assert<PluginCreateTaskData>(taskData);

    // Validate that referenced project, tags, and parent task exist
    await this._validateTaskReferences(
      taskData.projectId,
      taskData.tagIds,
      taskData.parentId,
    );

    // Check if this is a subtask
    if (taskData.parentId) {
      // For subtasks, we need to use the addSubTask action to properly update parent
      const task = this._taskService.createNewTaskWithDefaults({
        title: taskData.title,
        additional: {
          notes: taskData.notes || '',
          timeEstimate: taskData.timeEstimate || 0,
          isDone: (taskData as { isDone?: boolean }).isDone || false,
          tagIds: [], // Subtasks don't have tags
          projectId: taskData.projectId || undefined,
        },
      });

      // Dispatch the addSubTask action which properly updates parent's subTaskIds
      this._store.dispatch(
        addSubTask({
          task,
          parentId: taskData.parentId,
        }),
      );

      PluginLog.log('PluginBridge: Subtask added successfully', {
        taskId: task.id,
        taskData,
      });
      return task.id;
    } else {
      // For main tasks, use the regular add method
      const additional: Partial<TaskCopy> = {
        projectId: taskData.projectId || undefined,
        tagIds: taskData.tagIds || [],
        notes: taskData.notes || '',
        timeEstimate: taskData.timeEstimate || 0,
        isDone: (taskData as { isDone?: boolean }).isDone || false,
      };

      // Add the task using TaskService
      const taskId = this._taskService.add(
        taskData.title,
        false, // isAddToBacklog
        additional,
        false, // isAddToBottom
      );

      PluginLog.log('PluginBridge: Task added successfully', { taskId, taskData });
      return taskId;
    }
  }

  /**
   * Delete a task
   */
  async deleteTask(taskId: string): Promise<void> {
    typia.assert<string>(taskId);

    try {
      // Get the task with its subtasks
      const taskWithSubTasks = await this._store
        .select(selectTaskByIdWithSubTaskData, { id: taskId })
        .pipe(first())
        .toPromise();

      if (!taskWithSubTasks) {
        throw new Error(
          this._translateService.instant(T.PLUGINS.TASK_NOT_FOUND, { taskId }),
        );
      }

      // Use the TaskService remove method which handles deletion properly
      this._taskService.remove(taskWithSubTasks);

      console.log('PluginBridge: Task deleted successfully', {
        taskId,
        hadSubTasks: taskWithSubTasks.subTasks.length > 0,
      });
    } catch (error) {
      console.error('PluginBridge: Failed to delete task:', error);
      throw error;
    }
  }

  /**
   * Get all projects
   */
  async getAllProjects(): Promise<ProjectCopy[]> {
    const projects = await this._projectService.list$.pipe(first()).toPromise();
    return projects || [];
  }

  /**
   * Add a new project
   */
  async addProject(projectData: Partial<ProjectCopy>): Promise<string> {
    typia.assert<Partial<ProjectCopy>>(projectData);

    PluginLog.log('PluginBridge: Project add', { projectData });
    return this._projectService.add(projectData);
  }

  /**
   * Update a project
   */
  async updateProject(projectId: string, updates: Partial<ProjectCopy>): Promise<void> {
    typia.assert<string>(projectId);
    typia.assert<Partial<ProjectCopy>>(updates);

    // Update the project using ProjectService (ProjectCopy is compatible with Project)
    this._projectService.update(projectId, updates);

    PluginLog.log('PluginBridge: Project updated successfully', { projectId, updates });
  }

  /**
   * Get all tags
   */
  async getAllTags(): Promise<TagCopy[]> {
    const tags = await this._tagService.tags$.pipe(first()).toPromise();
    return tags || [];
  }

  /**
   * Add a new tag
   */
  async addTag(tagData: Partial<TagCopy>): Promise<string> {
    typia.assert<Partial<TagCopy>>(tagData);

    // Add the tag using TagService (TagCopy is compatible with Tag)
    const tagId = this._tagService.addTag(tagData);
    PluginLog.log('PluginBridge: Tag added successfully', { tagId, tagData });
    return tagId;
  }

  /**
   * Update a tag
   */
  async updateTag(tagId: string, updates: Partial<TagCopy>): Promise<void> {
    typia.assert<string>(tagId);
    typia.assert<Partial<TagCopy>>(updates);

    // Update the tag using TagService (TagCopy is compatible with Tag)
    this._tagService.updateTag(tagId, updates);
    PluginLog.log('PluginBridge: Tag updated successfully', { tagId, updates });
  }

  /**
   * Reorder tasks in a project or parent task
   * @param taskIds - Array of task IDs in the new order
   * @param contextId - Project ID or parent task ID
   * @param contextType - 'project' or 'task' to indicate if contextId is a project or parent task
   */
  async reorderTasks(
    taskIds: string[],
    contextId: string,
    contextType: 'project' | 'task',
  ): Promise<void> {
    typia.assert<string[]>(taskIds);
    typia.assert<string>(contextId);
    typia.assert<'project' | 'task'>(contextType);

    if (contextType === 'project') {
      // Update project's taskIds to reflect new order
      const project = await this._projectService
        .getByIdOnce$(contextId)
        .pipe(first())
        .toPromise();

      if (!project) {
        throw new Error(
          this._translateService.instant(T.PLUGINS.PROJECT_NOT_FOUND, { contextId }),
        );
      }

      // Validate all taskIds belong to the project
      const allProjectTaskIds = [
        ...(project.taskIds || []),
        ...(project.backlogTaskIds || []),
      ];

      // Also check if tasks actually belong to this project by their projectId
      const allTasks = await this._taskService.allTasks$.pipe(first()).toPromise();
      const tasksInProject =
        allTasks?.filter((t) => t.projectId === contextId && !t.parentId) || [];
      const taskIdsInProject = tasksInProject.map((t) => t.id);

      PluginLog.log('PluginBridge: Validating task reorder', {
        requestedTaskIds: taskIds,
        projectTaskIds: allProjectTaskIds,
        actualTasksInProject: taskIdsInProject,
        projectId: contextId,
      });

      // Use a more lenient validation - check if tasks have the correct projectId
      const invalidTaskIds = taskIds.filter((id) => {
        const task = allTasks?.find((t) => t.id === id);
        return !task || task.projectId !== contextId || task.parentId;
      });

      if (invalidTaskIds.length > 0) {
        throw new Error(
          this._translateService.instant(T.PLUGINS.TASKS_NOT_IN_PROJECT, {
            taskIds: invalidTaskIds.join(', '),
            contextId,
          }),
        );
      }

      // Update the project with new task order
      // Note: This assumes all tasks are in the regular list, not backlog
      this._projectService.update(contextId, { taskIds });

      PluginLog.log('PluginBridge: Project tasks reordered successfully', {
        projectId: contextId,
        newOrder: taskIds,
      });
    } else {
      // Update parent task's subTaskIds to reflect new order
      const parentTask = await this._taskService
        .getByIdOnce$(contextId)
        .pipe(first())
        .toPromise();

      if (!parentTask) {
        throw new Error(
          this._translateService.instant(T.PLUGINS.PARENT_TASK_NOT_FOUND, { contextId }),
        );
      }

      // Validate all taskIds are subtasks of the parent
      const invalidSubTaskIds = taskIds.filter(
        (id) => !parentTask.subTaskIds.includes(id),
      );

      if (invalidSubTaskIds.length > 0) {
        throw new Error(
          this._translateService.instant(T.PLUGINS.TASKS_NOT_SUBTASKS, {
            taskIds: invalidSubTaskIds.join(', '),
            contextId,
          }),
        );
      }

      // Update the task with new subtask order
      this._taskService.update(contextId, { subTaskIds: taskIds });

      PluginLog.log('PluginBridge: Subtasks reordered successfully', {
        parentTaskId: contextId,
        newOrder: taskIds,
      });
    }
  }

  /**
   * Batch update tasks for a project
   * Only generate IDs here - let the reducer handle all validation
   */
  async batchUpdateForProject(request: BatchUpdateRequest): Promise<BatchUpdateResult> {
    typia.assert<BatchUpdateRequest>(request);

    // Generate IDs for all create operations
    // We need to do this here so we can return them to the plugin immediately
    const createdTaskIds: { [tempId: string]: string } = {};
    request.operations.forEach((op) => {
      if (op.type === 'create') {
        const createOp = op as BatchTaskCreate;
        createdTaskIds[createOp.tempId] = nanoid();
      }
    });

    // Dispatch the batch update action - let the reducer handle all validation
    this._store.dispatch(
      TaskSharedActions.batchUpdateForProject({
        projectId: request.projectId,
        operations: request.operations,
        createdTaskIds,
      }),
    );

    // Return the generated IDs immediately
    // The reducer will validate everything including project existence
    return {
      success: true,
      createdTaskIds,
    };
  }

  /**
   * Internal method to persist plugin data
   */
  private async _persistDataSynced(pluginId: string, dataStr: string): Promise<void> {
    typia.assert<string>(dataStr);

    try {
<<<<<<< HEAD
      await this._pluginUserPersistenceService.persistPluginUserData(pluginId, dataStr);
      console.log('PluginBridge: Plugin data persisted successfully', {
        pluginId,
=======
      await this._pluginUserPersistenceService.persistPluginUserData(
        this._currentPluginId,
        dataStr,
      );
      PluginLog.log('PluginBridge: Plugin data persisted successfully', {
        pluginId: this._currentPluginId,
>>>>>>> 9b8c8102
      });
    } catch (error) {
      PluginLog.err('PluginBridge: Failed to persist plugin data:', error);
      throw new Error(this._translateService.instant(T.PLUGINS.UNABLE_TO_PERSIST_DATA));
    }
  }

  /**
   * Internal method to load persisted plugin data
   */
  private async _loadPersistedData(pluginId: string): Promise<string | null> {
    try {
      return await this._pluginUserPersistenceService.loadPluginUserData(pluginId);
    } catch (error) {
      PluginLog.err('PluginBridge: Failed to get persisted plugin data:', error);
      return null;
    }
  }

  /**
   * Internal method to trigger sync
   */
  private async _triggerSync(pluginId: string): Promise<void> {
    try {
<<<<<<< HEAD
      console.log('PluginBridge: Triggering sync for plugin', pluginId);
=======
      PluginLog.log('PluginBridge: Triggering sync for plugin', this._currentPluginId);
>>>>>>> 9b8c8102
      await this._syncWrapperService.sync();
      PluginLog.log('PluginBridge: Sync completed successfully');
    } catch (error) {
      PluginLog.err('PluginBridge: Sync failed:', error);
      throw error;
    }
  }

  /**
   * Register a hook handler for a plugin
   */
  registerHook<T extends Hooks>(
    pluginId: string,
    hook: T,
    handler: PluginHookHandler<T>,
  ): void {
    typia.assert<string>(pluginId);
    typia.assert<Hooks>(hook);
    // Note: Can't assert generic function type with typia

    this._pluginHooksService.registerHookHandler(pluginId, hook, handler);
  }

  /**
   * Unregister all hooks for a plugin
   */
  unregisterPluginHooks(pluginId: string): void {
    typia.assert<string>(pluginId);

    this._pluginHooksService.unregisterPluginHooks(pluginId);
    this._removePluginHeaderButtons(pluginId);
    this._removePluginMenuEntries(pluginId);
    this._removePluginSidePanelButtons(pluginId);
    this.unregisterPluginShortcuts(pluginId);

<<<<<<< HEAD
    // Clean up window focus handler
    this._windowFocusHandlers.delete(pluginId);

    console.log('PluginBridge: All hooks unregistered for plugin', { pluginId });
=======
    PluginLog.log('PluginBridge: All hooks unregistered for plugin', { pluginId });
>>>>>>> 9b8c8102
  }

  /**
   * Internal method to register header button
   */
  private _registerHeaderButton(
    pluginId: string,
    headerBtnCfg: PluginHeaderBtnCfg,
  ): void {
    typia.assert<Omit<PluginHeaderBtnCfg, 'pluginId'>>(headerBtnCfg);

    const newButton: PluginHeaderBtnCfg = {
      ...headerBtnCfg,
      pluginId,
    };

    const currentButtons = this._headerButtons$.value;
    this._headerButtons$.next([...currentButtons, newButton]);

<<<<<<< HEAD
    console.log('PluginBridge: Header button registered', {
      pluginId,
=======
    PluginLog.log('PluginBridge: Header button registered', {
      pluginId: this._currentPluginId,
>>>>>>> 9b8c8102
      headerBtnCfg,
    });
  }

  /**
   * Internal method to register menu entry
   */
  private _registerMenuEntry(
    pluginId: string,
    menuEntryCfg: Omit<PluginMenuEntryCfg, 'pluginId'>,
  ): void {
    // Validate required fields manually since typia has issues with optional fields
    if (!menuEntryCfg.label || typeof menuEntryCfg.label !== 'string') {
      throw new Error(
        this._translateService.instant(T.PLUGINS.MENU_ENTRY_LABEL_REQUIRED),
      );
    }
    if (!menuEntryCfg.onClick || typeof menuEntryCfg.onClick !== 'function') {
      throw new Error(
        this._translateService.instant(T.PLUGINS.MENU_ENTRY_ONCLICK_REQUIRED),
      );
    }
    if (menuEntryCfg.icon !== undefined && typeof menuEntryCfg.icon !== 'string') {
      throw new Error(this._translateService.instant(T.PLUGINS.MENU_ENTRY_ICON_STRING));
    }

    const newMenuEntry: PluginMenuEntryCfg = {
      ...menuEntryCfg,
      pluginId,
    };

    const currentEntries = this._menuEntries$.value;

    // Check for duplicate entry (same plugin ID and label)
    const isDuplicate = currentEntries.some(
      (entry) => entry.pluginId === pluginId && entry.label === menuEntryCfg.label,
    );

    if (isDuplicate) {
<<<<<<< HEAD
      console.warn('PluginBridge: Duplicate menu entry detected, skipping registration', {
        pluginId,
        label: menuEntryCfg.label,
      });
=======
      PluginLog.err(
        'PluginBridge: Duplicate menu entry detected, skipping registration',
        {
          pluginId: this._currentPluginId,
          label: menuEntryCfg.label,
        },
      );
>>>>>>> 9b8c8102
      return;
    }

    this._menuEntries$.next([...currentEntries, newMenuEntry]);

<<<<<<< HEAD
    console.log('PluginBridge: Menu entry registered', {
      pluginId,
=======
    PluginLog.log('PluginBridge: Menu entry registered', {
      pluginId: this._currentPluginId,
>>>>>>> 9b8c8102
      menuEntryCfg,
    });
  }

  /**
   * Remove all header buttons for a specific plugin
   */
  private _removePluginHeaderButtons(pluginId: string): void {
    const currentButtons = this._headerButtons$.value;
    const filteredButtons = currentButtons.filter(
      (button) => button.pluginId !== pluginId,
    );
    this._headerButtons$.next(filteredButtons);

    PluginLog.log('PluginBridge: Header buttons removed for plugin', { pluginId });
  }

  /**
   * Remove all menu entries for a specific plugin
   */
  private _removePluginMenuEntries(pluginId: string): void {
    const currentEntries = this._menuEntries$.value;
    const filteredEntries = currentEntries.filter((entry) => entry.pluginId !== pluginId);
    this._menuEntries$.next(filteredEntries);

    PluginLog.log('PluginBridge: Menu entries removed for plugin', { pluginId });
  }

  /**
   * Internal method to register side panel button
   */
  private _registerSidePanelButton(
    pluginId: string,
    sidePanelBtnCfg: Omit<PluginSidePanelBtnCfg, 'pluginId'>,
  ): void {
    // Validate required fields
    if (!sidePanelBtnCfg.label || typeof sidePanelBtnCfg.label !== 'string') {
      throw new Error(
        this._translateService.instant(T.PLUGINS.SIDE_PANEL_LABEL_REQUIRED),
      );
    }
    if (!sidePanelBtnCfg.onClick || typeof sidePanelBtnCfg.onClick !== 'function') {
      throw new Error(
        this._translateService.instant(T.PLUGINS.SIDE_PANEL_ONCLICK_REQUIRED),
      );
    }

    const newButton: PluginSidePanelBtnCfg = {
      ...sidePanelBtnCfg,
      pluginId,
    };

    const currentButtons = this._sidePanelButtons$.value;

    // Check for duplicate button (same plugin ID)
    const isDuplicate = currentButtons.some((button) => button.pluginId === pluginId);

    if (isDuplicate) {
      PluginLog.err(
        'PluginBridge: Duplicate side panel button detected, skipping registration',
        {
          pluginId,
          label: sidePanelBtnCfg.label,
        },
      );
      return;
    }

    this._sidePanelButtons$.next([...currentButtons, newButton]);

<<<<<<< HEAD
    console.log('PluginBridge: Side panel button registered', {
      pluginId,
=======
    PluginLog.log('PluginBridge: Side panel button registered', {
      pluginId: this._currentPluginId,
>>>>>>> 9b8c8102
      sidePanelBtnCfg,
    });
  }

  /**
   * Remove all side panel buttons for a specific plugin
   */
  private _removePluginSidePanelButtons(pluginId: string): void {
    const currentButtons = this._sidePanelButtons$.value;
    const filteredButtons = currentButtons.filter(
      (button) => button.pluginId !== pluginId,
    );
    this._sidePanelButtons$.next(filteredButtons);

    PluginLog.log('PluginBridge: Side panel buttons removed for plugin', { pluginId });
  }

  /**
   * Internal method to register shortcut
   */
  private _registerShortcut(pluginId: string, shortcutCfg: PluginShortcutCfg): void {
    const shortcutWithPluginId: PluginShortcutCfg = {
      ...shortcutCfg,
      pluginId,
    };

    const currentShortcuts = this.shortcuts$.value;
    this.shortcuts$.next([...currentShortcuts, shortcutWithPluginId]);

<<<<<<< HEAD
    console.log('PluginBridge: Shortcut registered', {
      pluginId,
=======
    PluginLog.log('PluginBridge: Shortcut registered', {
      pluginId: this._currentPluginId,
>>>>>>> 9b8c8102
      shortcut: shortcutWithPluginId,
    });
  }

  /**
   * Execute a shortcut by its ID (pluginId:id)
   */
  async executeShortcut(shortcutId: string): Promise<boolean> {
    const shortcuts = this.shortcuts$.value;
    const shortcut = shortcuts.find((s) => `${s.pluginId}:${s.id}` === shortcutId);

    if (shortcut) {
      try {
        await Promise.resolve(shortcut.onExec());
        PluginLog.log(
          `Executed shortcut "${shortcut.label}" from plugin ${shortcut.pluginId}`,
        );
        return true;
      } catch (error) {
        PluginLog.err(`Failed to execute shortcut "${shortcut.label}":`, error);
        return false;
      }
    }

    return false;
  }

  /**
   * Unregister all shortcuts for a specific plugin
   */
  unregisterPluginShortcuts(pluginId: string): void {
    const currentShortcuts = this.shortcuts$.value;
    const filteredShortcuts = currentShortcuts.filter(
      (shortcut) => shortcut.pluginId !== pluginId,
    );

    if (filteredShortcuts.length !== currentShortcuts.length) {
      this.shortcuts$.next(filteredShortcuts);
      PluginLog.log(
        `Unregistered ${currentShortcuts.length - filteredShortcuts.length} shortcuts for plugin ${pluginId}`,
      );
    }
  }

  /**
   * Validate that referenced project, tags, and parent task exist
   */
  private async _validateTaskReferences(
    projectId?: string | null,
    tagIds?: string[],
    parentId?: string | null,
  ): Promise<void> {
    const errors: string[] = [];

    // Validate project exists if provided
    if (projectId) {
      const projects = await this._projectService.list$.pipe(first()).toPromise();

      const projectExists = projects?.some((project) => project.id === projectId);
      if (!projectExists) {
        errors.push(
          this._translateService.instant(T.PLUGINS.PROJECT_DOES_NOT_EXIST, { projectId }),
        );
      }
    }

    // Validate tags exist if provided
    if (tagIds && tagIds.length > 0) {
      const tags = await this._tagService.tags$.pipe(first()).toPromise();

      const existingTagIds = tags?.map((tag) => tag.id) || [];
      const nonExistentTags = tagIds.filter((tagId) => !existingTagIds.includes(tagId));

      if (nonExistentTags.length > 0) {
        errors.push(
          this._translateService.instant(T.PLUGINS.TAGS_DO_NOT_EXIST, {
            tagIds: nonExistentTags.join(', '),
          }),
        );
      }
    }

    // Validate parent task exists if provided
    if (parentId) {
      const tasks = await this._taskService.allTasks$.pipe(first()).toPromise();

      const parentExists = tasks?.some((task) => task.id === parentId);
      if (!parentExists) {
        errors.push(
          this._translateService.instant(T.PLUGINS.PARENT_TASK_DOES_NOT_EXIST, {
            parentId,
          }),
        );
      }
    }

    // Throw error if any validation failed
    if (errors.length > 0) {
      throw new Error(
        this._translateService.instant(T.PLUGINS.VALIDATION_FAILED, {
          errors: errors.join('; '),
        }),
      );
    }
  }

  /**
   * Internal method to dispatch action
   */
  private _dispatchAction(
    pluginId: string,
    action: { type: string; [key: string]: unknown },
  ): void {
    // Check if the action is in the allowed list
    if (!isAllowedPluginAction(action)) {
      PluginLog.err(
        `PluginBridge: Action type '${action.type}' is not allowed for plugins`,
      );
      throw new Error(
        this._translateService.instant(T.PLUGINS.ACTION_TYPE_NOT_ALLOWED, {
          actionType: action.type,
        }),
      );
    }

    // Dispatch the action
    this._store.dispatch(action);
<<<<<<< HEAD
    console.log(`PluginBridge: Dispatched action for plugin ${pluginId}`, {
=======
    PluginLog.log(`PluginBridge: Dispatched action for plugin ${this._currentPluginId}`, {
>>>>>>> 9b8c8102
      actionType: action.type,
      payload: action,
    });
  }

  /**
   * Internal method to execute Node.js script
   */
  private async _executeNodeScript(
    pluginId: string,
    manifest: PluginManifest | null,
    request: PluginNodeScriptRequest,
  ): Promise<PluginNodeScriptResult> {
    if (!IS_ELECTRON) {
      return {
        success: false,
        error: this._translateService.instant(T.PLUGINS.NODE_ONLY_DESKTOP),
      };
    }

    try {
      typia.assert<PluginNodeScriptRequest>(request);

      if (!manifest) {
        return {
          success: false,
          error: this._translateService.instant(T.PLUGINS.NO_PLUGIN_MANIFEST_NODE),
        };
      }

      // Check if Electron API is available
      if (!window.ea || typeof window.ea.pluginExecNodeScript !== 'function') {
        return {
          success: false,
          error: this._translateService.instant(T.PLUGINS.ELECTRON_API_NOT_AVAILABLE),
        };
      }

      // Call Electron main process via IPC
      const result = await window.ea.pluginExecNodeScript(pluginId, manifest, request);

      return result;
    } catch (error) {
      PluginLog.err('PluginBridge: Failed to execute Node.js script:', error);
      return {
        success: false,
        error:
          error instanceof Error
            ? error.message
            : this._translateService.instant(T.PLUGINS.FAILED_TO_EXECUTE_SCRIPT),
      };
    }
  }

  /**
   * Send a message to a plugin's message handler
   */
  async sendMessageToPlugin(pluginId: string, message: unknown): Promise<unknown> {
    // Import and get the plugin runner service
    // Using dynamic import to avoid circular dependency at compile time
    const { PluginRunner } = await import('./plugin-runner');
    const pluginRunner = this._injector.get(PluginRunner);
    return pluginRunner.sendMessageToPlugin(pluginId, message);
  }

  /**
   * Track window focus state
   */
  private _isWindowFocused = true;
  private _windowFocusHandlers = new Map<string, (isFocused: boolean) => void>();

  /**
   * Initialize window focus tracking
   */
  private _initWindowFocusTracking(): void {
    // Track window focus/blur events
    window.addEventListener('focus', () => {
      this._isWindowFocused = true;
      this._notifyFocusHandlers(true);
    });

    window.addEventListener('blur', () => {
      this._isWindowFocused = false;
      this._notifyFocusHandlers(false);
    });

    // Also track document visibility changes
    document.addEventListener('visibilitychange', () => {
      const isFocused = !document.hidden;
      this._isWindowFocused = isFocused;
      this._notifyFocusHandlers(isFocused);
    });
  }

  /**
   * Notify all registered focus handlers
   */
  private _notifyFocusHandlers(isFocused: boolean): void {
    this._windowFocusHandlers.forEach((handler) => {
      try {
        handler(isFocused);
      } catch (error) {
        console.error('Error in window focus handler:', error);
      }
    });
  }

  /**
   * Check if the window is currently focused
   */
  isWindowFocused(): boolean {
    return this._isWindowFocused;
  }

  /**
   * Register a handler for window focus changes
   */
  onWindowFocusChange(pluginId: string, handler: (isFocused: boolean) => void): void {
    this._windowFocusHandlers.set(pluginId, handler);

    // Immediately notify the handler of the current state
    handler(this._isWindowFocused);
  }

  /**
   * Clean up all resources when service is destroyed
   */
  ngOnDestroy(): void {
    PluginLog.log('PluginBridgeService: Cleaning up resources');

    // Complete all BehaviorSubjects
    this._headerButtons$.complete();
    this._menuEntries$.complete();
    this.shortcuts$.complete();
    this._sidePanelButtons$.complete();

    PluginLog.log('PluginBridgeService: Cleanup complete');
  }
}<|MERGE_RESOLUTION|>--- conflicted
+++ resolved
@@ -46,13 +46,10 @@
 import { TranslateService } from '@ngx-translate/core';
 import { T } from '../t.const';
 import { SyncWrapperService } from '../imex/sync/sync-wrapper.service';
-<<<<<<< HEAD
+import { PluginLog } from '../core/log';
 import { TaskCopy } from '../features/tasks/task.model';
 import { ProjectCopy } from '../features/project/project.model';
 import { TagCopy } from '../features/tag/tag.model';
-=======
-import { PluginLog } from '../core/log';
->>>>>>> 9b8c8102
 
 /**
  * PluginBridge acts as an intermediary layer between plugins and the main application services.
@@ -212,22 +209,9 @@
   /**
    * Internal method to show plugin index.html as view
    */
-<<<<<<< HEAD
   private _showIndexHtmlAsView(pluginId: string): void {
     console.log('PluginBridge: Navigating to plugin index view', {
       pluginId,
-=======
-  showIndexHtmlAsView(pluginId?: string): void {
-    // Use provided pluginId or fall back to current context
-    const targetPluginId = pluginId || this._currentPluginId;
-    if (!targetPluginId) {
-      throw new Error(
-        this._translateService.instant(T.PLUGINS.NO_PLUGIN_ID_PROVIDED_FOR_HTML),
-      );
-    }
-    PluginLog.log('PluginBridge: Navigating to plugin index view', {
-      pluginId: targetPluginId,
->>>>>>> 9b8c8102
     });
     // Navigate to the plugin index route
     this._router.navigate(['/plugins', pluginId, 'index']);
@@ -603,18 +587,9 @@
     typia.assert<string>(dataStr);
 
     try {
-<<<<<<< HEAD
       await this._pluginUserPersistenceService.persistPluginUserData(pluginId, dataStr);
       console.log('PluginBridge: Plugin data persisted successfully', {
         pluginId,
-=======
-      await this._pluginUserPersistenceService.persistPluginUserData(
-        this._currentPluginId,
-        dataStr,
-      );
-      PluginLog.log('PluginBridge: Plugin data persisted successfully', {
-        pluginId: this._currentPluginId,
->>>>>>> 9b8c8102
       });
     } catch (error) {
       PluginLog.err('PluginBridge: Failed to persist plugin data:', error);
@@ -639,11 +614,7 @@
    */
   private async _triggerSync(pluginId: string): Promise<void> {
     try {
-<<<<<<< HEAD
       console.log('PluginBridge: Triggering sync for plugin', pluginId);
-=======
-      PluginLog.log('PluginBridge: Triggering sync for plugin', this._currentPluginId);
->>>>>>> 9b8c8102
       await this._syncWrapperService.sync();
       PluginLog.log('PluginBridge: Sync completed successfully');
     } catch (error) {
@@ -679,14 +650,10 @@
     this._removePluginSidePanelButtons(pluginId);
     this.unregisterPluginShortcuts(pluginId);
 
-<<<<<<< HEAD
     // Clean up window focus handler
     this._windowFocusHandlers.delete(pluginId);
 
     console.log('PluginBridge: All hooks unregistered for plugin', { pluginId });
-=======
-    PluginLog.log('PluginBridge: All hooks unregistered for plugin', { pluginId });
->>>>>>> 9b8c8102
   }
 
   /**
@@ -706,13 +673,8 @@
     const currentButtons = this._headerButtons$.value;
     this._headerButtons$.next([...currentButtons, newButton]);
 
-<<<<<<< HEAD
     console.log('PluginBridge: Header button registered', {
       pluginId,
-=======
-    PluginLog.log('PluginBridge: Header button registered', {
-      pluginId: this._currentPluginId,
->>>>>>> 9b8c8102
       headerBtnCfg,
     });
   }
@@ -752,32 +714,20 @@
     );
 
     if (isDuplicate) {
-<<<<<<< HEAD
-      console.warn('PluginBridge: Duplicate menu entry detected, skipping registration', {
-        pluginId,
-        label: menuEntryCfg.label,
-      });
-=======
       PluginLog.err(
         'PluginBridge: Duplicate menu entry detected, skipping registration',
         {
-          pluginId: this._currentPluginId,
+          pluginId,
           label: menuEntryCfg.label,
         },
       );
->>>>>>> 9b8c8102
       return;
     }
 
     this._menuEntries$.next([...currentEntries, newMenuEntry]);
 
-<<<<<<< HEAD
-    console.log('PluginBridge: Menu entry registered', {
+    PluginLog.log('PluginBridge: Menu entry registered', {
       pluginId,
-=======
-    PluginLog.log('PluginBridge: Menu entry registered', {
-      pluginId: this._currentPluginId,
->>>>>>> 9b8c8102
       menuEntryCfg,
     });
   }
@@ -848,13 +798,8 @@
 
     this._sidePanelButtons$.next([...currentButtons, newButton]);
 
-<<<<<<< HEAD
-    console.log('PluginBridge: Side panel button registered', {
+    PluginLog.log('PluginBridge: Side panel button registered', {
       pluginId,
-=======
-    PluginLog.log('PluginBridge: Side panel button registered', {
-      pluginId: this._currentPluginId,
->>>>>>> 9b8c8102
       sidePanelBtnCfg,
     });
   }
@@ -884,13 +829,8 @@
     const currentShortcuts = this.shortcuts$.value;
     this.shortcuts$.next([...currentShortcuts, shortcutWithPluginId]);
 
-<<<<<<< HEAD
-    console.log('PluginBridge: Shortcut registered', {
+    PluginLog.log('PluginBridge: Shortcut registered', {
       pluginId,
-=======
-    PluginLog.log('PluginBridge: Shortcut registered', {
-      pluginId: this._currentPluginId,
->>>>>>> 9b8c8102
       shortcut: shortcutWithPluginId,
     });
   }
@@ -1018,11 +958,7 @@
 
     // Dispatch the action
     this._store.dispatch(action);
-<<<<<<< HEAD
-    console.log(`PluginBridge: Dispatched action for plugin ${pluginId}`, {
-=======
-    PluginLog.log(`PluginBridge: Dispatched action for plugin ${this._currentPluginId}`, {
->>>>>>> 9b8c8102
+    PluginLog.log(`PluginBridge: Dispatched action for plugin ${pluginId}`, {
       actionType: action.type,
       payload: action,
     });
