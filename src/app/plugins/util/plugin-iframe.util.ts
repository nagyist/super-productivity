--- conflicted
+++ resolved
@@ -1,10 +1,7 @@
 import { PluginBridgeService } from '../plugin-bridge.service';
 import { PluginBaseCfg, PluginManifest } from '../plugin-api.model';
-<<<<<<< HEAD
 import { PluginIframeMessageType } from '@super-productivity/plugin-api';
-=======
 import { PluginLog } from '../../core/log';
->>>>>>> 9b8c8102
 
 /**
  * Simplified plugin iframe utilities following KISS principles.
@@ -592,12 +589,7 @@
   }
 
   // Handle plugin ready
-<<<<<<< HEAD
   if (data.type === PluginIframeMessageType.READY && data.pluginId === config.pluginId) {
-    console.log(`Plugin ${config.pluginId} is ready`);
-=======
-  if (data.type === 'plugin-ready' && data.pluginId === config.pluginId) {
     PluginLog.log(`Plugin ${config.pluginId} is ready`);
->>>>>>> 9b8c8102
   }
 };