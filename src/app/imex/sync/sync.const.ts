import { initialProjectState } from '../../features/project/store/project.reducer';
import { initialTaskState } from '../../features/tasks/store/task.reducer';
import { initialTagState } from '../../features/tag/store/tag.reducer';
import { initialSimpleCounterState } from '../../features/simple-counter/store/simple-counter.reducer';
import { createEmptyEntity } from '../../util/create-empty-entity';
import { TaskArchive } from '../../features/tasks/task.model';
import { initialTaskRepeatCfgState } from '../../features/task-repeat-cfg/store/task-repeat-cfg.reducer';
import { initialMetricState } from '../../features/metric/store/metric.reducer';
import { initialImprovementState } from '../../features/metric/improvement/store/improvement.reducer';
import { initialObstructionState } from '../../features/metric/obstruction/store/obstruction.reducer';
import { AppBaseData } from './sync.model';
import { initialNoteState } from '../../features/note/store/note.reducer';
import { initialGlobalConfigState } from '../../features/config/store/global-config.reducer';
import { MODEL_VERSION } from '../../core/model-version';
import { MODEL_VERSION_KEY } from '../../app.constants';
import { plannerInitialState } from '../../features/planner/store/planner.reducer';
import { GlobalConfigState } from '../../features/config/global-config.model';
import { issueProviderInitialState } from '../../features/issue/store/issue-provider.reducer';
import { initialBoardsState } from '../../features/boards/store/boards.reducer';

export const SYNC_INITIAL_SYNC_TRIGGER = 'INITIAL_SYNC_TRIGGER';
export const SYNC_DEFAULT_AUDIT_TIME = 10000;

export const SYNC_BEFORE_GOING_TO_SLEEP_THROTTLE_TIME = 1000 * 60 * 5;

export const SYNC_BEFORE_CLOSE_ID = 'SYNC_BEFORE_CLOSE_ID';
export const SYNC_MIN_INTERVAL = 5000;

export const DEFAULT_APP_BASE_DATA: AppBaseData = {
  project: initialProjectState,
  archivedProjects: {},
  globalConfig: initialGlobalConfigState,
  reminders: [],
  planner: plannerInitialState,
  issueProvider: issueProviderInitialState,
  boards: initialBoardsState,

  task: initialTaskState,
  tag: initialTagState,
  simpleCounter: initialSimpleCounterState,
  taskArchive: {
    ...(createEmptyEntity() as TaskArchive),
    [MODEL_VERSION_KEY]: MODEL_VERSION.TASK_ARCHIVE,
  },
  taskRepeatCfg: initialTaskRepeatCfgState,
  note: initialNoteState,

  // metric
  metric: initialMetricState,
  improvement: initialImprovementState,
  obstruction: initialObstructionState,
};

// NOTE: they should never be changed
export const PREPEND_STR_ENCRYPTION = 'SP_ENC_';
export const PREPEND_STR_COMPRESSION = 'SP_CPR_';

type GlobalConfigKey = keyof GlobalConfigState;
type MiscKey = keyof GlobalConfigState['misc'];
type SyncKey = keyof GlobalConfigState['sync'];
type LocalFileSyncKey = keyof GlobalConfigState['sync']['localFileSync'];
type WebDavKey = keyof GlobalConfigState['sync']['webDav'];

type ConfigPath =
  | [GlobalConfigKey, MiscKey]
  | [GlobalConfigKey, SyncKey, LocalFileSyncKey | WebDavKey];

export const GLOBAL_CONFIG_LOCAL_ONLY_FIELDS: ConfigPath[] = [
<<<<<<< HEAD
  ['misc', 'darkMode'],
  // ['sync', 'localFileSync'],
  // ['sync', 'webDav', 'password'],
=======
  ['sync', 'localFileSync', 'syncFolderPath'],
  ['sync', 'webDav', 'password'],
>>>>>>> 39c176b2
];<|MERGE_RESOLUTION|>--- conflicted
+++ resolved
@@ -66,12 +66,9 @@
   | [GlobalConfigKey, SyncKey, LocalFileSyncKey | WebDavKey];
 
 export const GLOBAL_CONFIG_LOCAL_ONLY_FIELDS: ConfigPath[] = [
-<<<<<<< HEAD
-  ['misc', 'darkMode'],
+  // ['misc', 'darkMode'],
   // ['sync', 'localFileSync'],
   // ['sync', 'webDav', 'password'],
-=======
-  ['sync', 'localFileSync', 'syncFolderPath'],
-  ['sync', 'webDav', 'password'],
->>>>>>> 39c176b2
+  // ['sync', 'localFileSync', 'syncFolderPath'],
+  // ['sync', 'webDav', 'password'],
 ];