import {Injectable} from '@angular/core';
import {Observable, of} from 'rxjs';
import {ExportedProject, Project,} from './project.model';
import {PersistenceService} from '../../core/persistence/persistence.service';
import {select, Store} from '@ngrx/store';
import {ProjectActionTypes, UpdateProjectOrder} from './store/project.actions';
import shortid from 'shortid';
import {
  initialProjectState,
  ProjectState,
  selectAdvancedProjectCfg,
  selectArchivedProjects,
  selectGithubCfgByProjectId,
  selectIsGithubEnabledByProjectId,
  selectIsJiraEnabledByProjectId,
  selectIsRelatedDataLoadedForCurrentProject,
  selectJiraCfgByProjectId,
  selectProjectBreakNr,
  selectProjectBreakTime,
  selectProjectById,
  selectUnarchivedProjects,
  selectUnarchivedProjectsWithoutCurrent,
  selectProjectGitlabCfg,
  selectProjectGitlabIsEnabled
} from './store/project.reducer';
import {IssueIntegrationCfg, IssueProviderKey} from '../issue/issue.model';
import {JiraCfg} from '../issue/providers/jira/jira.model';
import {GithubCfg} from '../issue/providers/github/github.model';
import {Actions} from '@ngrx/effects';
import {map, shareReplay, switchMap, take} from 'rxjs/operators';
import {isValidProjectExport} from './util/is-valid-project-export';
import {SnackService} from '../../core/snack/snack.service';
import {migrateProjectState} from './migrate-projects-state.util';
import {T} from '../../t.const';
<<<<<<< HEAD
import {BreakNr, BreakTime, WorkContextAdvancedCfg, WorkContextType} from '../work-context/work-context.model';
import {WorkContextService} from '../work-context/work-context.service';
import {GITHUB_TYPE, JIRA_TYPE} from '../issue/issue.const';
=======
import {distinctUntilChangedObject} from '../../util/distinct-until-changed-object';
import { GitlabCfg } from '../issue/providers/gitlab/gitlab';
>>>>>>> a7a8e15f

@Injectable({
  providedIn: 'root',
})
export class ProjectService {
  isRelatedDataLoadedForCurrentProject$: Observable<boolean> = this._store$.pipe(select(selectIsRelatedDataLoadedForCurrentProject));

  list$: Observable<Project[]> = this._store$.pipe(select(selectUnarchivedProjects));

  listWithoutCurrent$: Observable<Project[]> = this._store$.pipe(select(selectUnarchivedProjectsWithoutCurrent));

  archived$: Observable<Project[]> = this._store$.pipe(select(selectArchivedProjects));

  currentProject$: Observable<Project> = this._workContextService.activeWorkContextTypeAndId$.pipe(
    switchMap(({activeId, activeType}) => activeType === WorkContextType.PROJECT
      ? this.getByIdLive$(activeId)
      : of(null)
    ),
    shareReplay(1),
  );

<<<<<<< HEAD
  advancedCfg$: Observable<WorkContextAdvancedCfg> = this._store$.pipe(
=======
  currentGitlabCfg$: Observable<GitlabCfg> = this._store$.pipe(
    select(selectProjectGitlabCfg),
    shareReplay(1),
  );
  isGitlabEnabled$: Observable<boolean> = this._store$.pipe(
    select(selectProjectGitlabIsEnabled),
  );

  advancedCfg$: Observable<ProjectAdvancedCfg> = this._store$.pipe(
>>>>>>> a7a8e15f
    select(selectAdvancedProjectCfg),
  );


  // TODO remove completely
  currentId$: Observable<string> = this._workContextService.activeWorkContextTypeAndId$.pipe(
    map(({activeId, activeType}) => activeType === WorkContextType.PROJECT
      ? activeId
      : null
    )
  );
  currentId: string;

  breakTime$: Observable<BreakTime> = this._store$.pipe(select(selectProjectBreakTime));
  breakNr$: Observable<BreakNr> = this._store$.pipe(select(selectProjectBreakNr));


  // DYNAMIC
  // -------
  isJiraEnabledForProject$(projectId: string): Observable<boolean> {
    return this._store$.pipe(select(selectIsJiraEnabledByProjectId, {id: projectId}));
  }

  getJiraCfgForProject$(projectId: string): Observable<JiraCfg> {
    return this._store$.pipe(select(selectJiraCfgByProjectId, {id: projectId}));
  }

  isGithubEnabledForProject$(projectId: string): Observable<boolean> {
    return this._store$.pipe(select(selectIsGithubEnabledByProjectId, {id: projectId}));
  }

  getGithubCfgForProject$(projectId: string): Observable<GithubCfg> {
    return this._store$.pipe(select(selectGithubCfgByProjectId, {id: projectId}));
  }

  getIssueProviderCfgForProject$(projectId: string, issueProviderKey: IssueProviderKey): Observable<IssueIntegrationCfg> {
    if (issueProviderKey === GITHUB_TYPE) {
      return this.getGithubCfgForProject$(projectId);
    } else if (issueProviderKey === JIRA_TYPE) {
      return this.getJiraCfgForProject$(projectId);
    } else {
      throw new Error('Invalid IssueProviderKey');
    }
  }


  constructor(
    private readonly _persistenceService: PersistenceService,
    private readonly _snackService: SnackService,
    private readonly _workContextService: WorkContextService,
    // TODO correct type?
    private readonly _store$: Store<any>,
    private readonly _actions$: Actions,
  ) {
    this.currentId$.subscribe((id) => this.currentId = id);
  }

  async load() {
    const projectStateIN = await this._persistenceService.project.loadState() || initialProjectState;
    // we need to do this to migrate to the latest model if new fields are added
    const projectState = migrateProjectState({...projectStateIN});

    if (projectState) {
      if (!projectState.currentId) {
        projectState.currentId = projectState.ids[0] as string;
      }
      this.loadState(projectState);
    }
  }

  loadState(projectState: ProjectState) {
    this._store$.dispatch({
      type: ProjectActionTypes.LoadProjectState,
      payload: {state: projectState}
    });
  }

  archive(projectId: string) {
    this._store$.dispatch({
      type: ProjectActionTypes.ArchiveProject,
      payload: {id: projectId}
    });
  }

  unarchive(projectId: string) {
    this._store$.dispatch({
      type: ProjectActionTypes.UnarchiveProject,
      payload: {id: projectId}
    });
  }

  getByIdOnce$(id: string): Observable<Project> {
    return this._store$.pipe(select(selectProjectById, {id}), take(1));
  }

  getByIdLive$(id: string): Observable<Project> {
    return this._store$.pipe(select(selectProjectById, {id}));
  }

  add(project: Partial<Project>) {
    this._store$.dispatch({
      type: ProjectActionTypes.AddProject,
      payload: {
        project: Object.assign(project, {
          id: shortid(),
        })
      }
    });
  }

  upsert(project: Partial<Project>) {
    this._store$.dispatch({
      type: ProjectActionTypes.AddProject,
      payload: {
        project: {
          id: project.id || shortid(),
          ...project
        }
      }
    });
  }

  remove(projectId) {
    this._store$.dispatch({
      type: ProjectActionTypes.DeleteProject,
      payload: {id: projectId}
    });
  }

  update(projectId: string, changedFields: Partial<Project>) {
    this._store$.dispatch({
      type: ProjectActionTypes.UpdateProject,
      payload: {
        project: {
          id: projectId,
          changes: changedFields
        }
      }
    });
  }

  updateIssueProviderConfig(
    projectId: string,
    issueProviderKey: IssueProviderKey,
    providerCfg: Partial<IssueIntegrationCfg>,
    isOverwrite = false
  ) {
    this._store$.dispatch({
      type: ProjectActionTypes.UpdateProjectIssueProviderCfg,
      payload: {
        projectId,
        issueProviderKey,
        providerCfg,
        isOverwrite
      }
    });
  }


  updateOrder(ids: string[]) {
    this._store$.dispatch(new UpdateProjectOrder({ids}));
  }

  // DB INTERFACE
  async importCompleteProject(data: ExportedProject): Promise<any> {
    console.log(data);
    const {relatedModels, ...project} = data;
    if (isValidProjectExport(data)) {
      const state = await this._persistenceService.project.loadState();
      if (state.entities[project.id]) {
        this._snackService.open({
          type: 'ERROR',
          msg: T.F.PROJECT.S.E_EXISTS,
          translateParams: {title: project.title}
        });
      } else {
        await this._persistenceService.restoreCompleteRelatedDataForProject(project.id, relatedModels);
        this.upsert(project);
      }
    } else {
      this._snackService.open({type: 'ERROR', msg: T.F.PROJECT.S.E_INVALID_FILE});
    }
  }
}<|MERGE_RESOLUTION|>--- conflicted
+++ resolved
@@ -18,10 +18,10 @@
   selectProjectBreakNr,
   selectProjectBreakTime,
   selectProjectById,
+  selectProjectGitlabCfg,
+  selectProjectGitlabIsEnabled,
   selectUnarchivedProjects,
-  selectUnarchivedProjectsWithoutCurrent,
-  selectProjectGitlabCfg,
-  selectProjectGitlabIsEnabled
+  selectUnarchivedProjectsWithoutCurrent
 } from './store/project.reducer';
 import {IssueIntegrationCfg, IssueProviderKey} from '../issue/issue.model';
 import {JiraCfg} from '../issue/providers/jira/jira.model';
@@ -32,14 +32,10 @@
 import {SnackService} from '../../core/snack/snack.service';
 import {migrateProjectState} from './migrate-projects-state.util';
 import {T} from '../../t.const';
-<<<<<<< HEAD
 import {BreakNr, BreakTime, WorkContextAdvancedCfg, WorkContextType} from '../work-context/work-context.model';
 import {WorkContextService} from '../work-context/work-context.service';
 import {GITHUB_TYPE, JIRA_TYPE} from '../issue/issue.const';
-=======
-import {distinctUntilChangedObject} from '../../util/distinct-until-changed-object';
-import { GitlabCfg } from '../issue/providers/gitlab/gitlab';
->>>>>>> a7a8e15f
+import {GitlabCfg} from '../issue/providers/gitlab/gitlab';
 
 @Injectable({
   providedIn: 'root',
@@ -61,20 +57,16 @@
     shareReplay(1),
   );
 
-<<<<<<< HEAD
   advancedCfg$: Observable<WorkContextAdvancedCfg> = this._store$.pipe(
-=======
+    select(selectAdvancedProjectCfg),
+  );
+
   currentGitlabCfg$: Observable<GitlabCfg> = this._store$.pipe(
     select(selectProjectGitlabCfg),
     shareReplay(1),
   );
   isGitlabEnabled$: Observable<boolean> = this._store$.pipe(
     select(selectProjectGitlabIsEnabled),
-  );
-
-  advancedCfg$: Observable<ProjectAdvancedCfg> = this._store$.pipe(
->>>>>>> a7a8e15f
-    select(selectAdvancedProjectCfg),
   );
 
 
