--- conflicted
+++ resolved
@@ -4,12 +4,7 @@
 >
   @if (!isForDayMode()) {
     <mat-icon>alarm</mat-icon>
-<<<<<<< HEAD
-    <span [innerHTML]="due() | shortTime2"></span>
-=======
     <span [innerHTML]="due() | shortTimeHtml"></span>
-    <!---->
->>>>>>> c9791e8c
   } @else {
     <mat-icon>today</mat-icon>
     <span>{{ date() | date: 'shortDate' }} </span>
