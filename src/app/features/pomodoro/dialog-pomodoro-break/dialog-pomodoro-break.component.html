<div mat-dialog-content>
  <div *ngIf="!(isManualPauseWork$|async)">
    <p
      [innerHTML]="T.F.POMODORO.FINISH_SESSION_X|translate:{nr: (currentCycle$|async)}"
    ></p>
    <p>{{T.F.POMODORO.ENJOY_YOURSELF|translate}}</p>
  </div>

  <div *ngIf="(isManualPauseWork$|async)">
    <p>{{T.F.POMODORO.BREAK_IS_DONE|translate}}</p>
  </div>

  <div class="timer">{{currentTime$|async|msToMinuteClockString}}</div>
</div>

<div
  align="center"
  mat-dialog-actions
>
  <button
    (click)="close()"
    color="primary"
    mat-button
  >
    {{T.G.CLOSE|translate}}
  </button>

  <button
    (click)="startBreak()"
    *ngIf="(isManualPauseBreak$|async)"
    color="primary"
    mat-stroked-button
  >
    <mat-icon>free_breakfast</mat-icon>
    <span>{{T.F.POMODORO.START_BREAK|translate}}</span>
  </button>
  <button
    (click)="nextSession(true)"
    *ngIf="!(isManualPauseWork$|async)"
    color="primary"
    mat-stroked-button
  >
    <mat-icon>skip_next</mat-icon>
    <span>{{T.F.POMODORO.SKIP_BREAK|translate}}</span>
  </button>

<<<<<<< HEAD
  <ng-container *ngIf="(isBreakDone$|async)">
    <button
      (click)="nextSession()"
      color="primary"
      mat-stroked-button
    >
=======
  <ng-container *ngIf="(isManualPauseWork$|async)">
    <button (click)="nextSession()" color="primary" mat-stroked-button>
>>>>>>> 40c5f772
      <mat-icon>play_arrow</mat-icon>
      {{T.F.POMODORO.BACK_TO_WORK|translate}}
    </button>
  </ng-container>
</div><|MERGE_RESOLUTION|>--- conflicted
+++ resolved
@@ -44,17 +44,12 @@
     <span>{{T.F.POMODORO.SKIP_BREAK|translate}}</span>
   </button>
 
-<<<<<<< HEAD
-  <ng-container *ngIf="(isBreakDone$|async)">
+  <ng-container *ngIf="(isManualPauseWork$|async)">
     <button
       (click)="nextSession()"
       color="primary"
       mat-stroked-button
     >
-=======
-  <ng-container *ngIf="(isManualPauseWork$|async)">
-    <button (click)="nextSession()" color="primary" mat-stroked-button>
->>>>>>> 40c5f772
       <mat-icon>play_arrow</mat-icon>
       {{T.F.POMODORO.BACK_TO_WORK|translate}}
     </button>
