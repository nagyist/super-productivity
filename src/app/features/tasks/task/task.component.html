--- conflicted
+++ resolved
@@ -380,19 +380,6 @@
                 [cssClass]="'bg-accent'"
                 [progress]="progress"></progress-bar>
 
-<<<<<<< HEAD
-=======
-  <task-additional-info (tabIndexChange)="onTabIndexChange($event)"
-                        (taskNotesChanged)="onTaskNotesChanged($event)"
-                        (removedTagsFromTask)="onTagsRemoved($event)"
-                        (addedTagsToTask)="onTagsAdded($event)"
-                        *ngIf="task._isAdditionalInfoOpen"
-                        [@expand]
-                        [selectedIndex]="task._currentTab"
-                        [task]="task"
-                        class="additional-info"></task-additional-info>
-
->>>>>>> a959750f
   <div *ngIf="task.subTasks && task.subTasks.length"
        class="sub-tasks">
     <button (click)="toggleSubTaskMode()"
