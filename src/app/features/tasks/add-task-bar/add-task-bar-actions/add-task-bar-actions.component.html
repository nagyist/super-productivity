<div class="action-bar">
  <button
    #projectMenuTrigger
    mat-button
    class="action-btn"
    [matMenuTriggerFor]="projectMenu"
    [class.has-value]="selectedProject()"
    [class.auto-detected]="isAutoDetected() && !!selectedProject()"
    [class.menu-open]="isProjectMenuOpen()"
    (click)="onProjectMenuClick()"
  >
<<<<<<< HEAD
    @if (isProjectEmojiIcon()) {
      <span
        class="project-icon-emoji"
        [style.color]="selectedProject()?.theme?.primary"
      >
        {{ selectedProject()?.icon || 'folder' }}
      </span>
    } @else {
      <mat-icon [style.color]="selectedProject()?.theme?.primary">
        {{ selectedProject()?.icon || 'folder' }}
      </mat-icon>
    }
=======
    <mat-icon [style.color]="selectedProject()?.theme?.primary">
      {{ selectedProject()?.icon || 'list_alt' }}
    </mat-icon>
>>>>>>> 327b1d37
    <span>{{ selectedProject()?.title }}</span>
  </button>

  @if (!isHideDueBtn()) {
    <button
      mat-button
      class="action-btn"
      (click)="openScheduleDialog()"
      [class.has-value]="state().date"
    >
      <mat-icon>{{ state().time ? 'schedule' : 'event' }}</mat-icon>
      <span>{{ dateDisplay() || (T.F.TASK.ADD_TASK_BAR.DUE_BUTTON | translate) }}</span>
    </button>

    @if (state().date) {
      <button
        mat-button
        class="clear-btn"
        (click)="clearDateWithSyntax(); $event.stopPropagation()"
        [matTooltip]="T.F.TASK.ADD_TASK_BAR.TOOLTIP_CLEAR_DATE | translate"
        matTooltipPosition="above"
      >
        <mat-icon>close</mat-icon>
      </button>
    }
  }

  @if (!isHideTagBtn() && allTags().length) {
    <button
      #tagsMenuTrigger
      mat-button
      class="action-btn"
      [class.tags-mode]="state().tagIds.length > 0 || state().newTagTitles.length > 0"
      [matMenuTriggerFor]="tagsMenu"
      [class.has-value]="state().tagIds.length > 0 || hasNewTags()"
      [class.has-new-tags]="hasNewTags()"
      [class.menu-open]="isTagsMenuOpen()"
      (click)="onTagsMenuClick()"
    >
      <!-- NOTE: we do it this way, since mat-button puts it inside the label otherwise leading to vertical alignment issues -->
      <mat-icon
        [class.hide]="state().tagIds.length > 0 || state().newTagTitles.length > 0"
        >label</mat-icon
      >

      @if (state().tagIds.length === 0 && state().newTagTitles.length === 0) {
        <ng-container>
          <span>{{ T.F.TASK.ADD_TASK_BAR.TAGS_BUTTON | translate }}</span>
        </ng-container>
      } @else {
        <div class="tags-display">
          @for (tag of selectedTags(); track tag.id) {
            <div class="tag-item">
              <mat-icon [style.color]="tag.color || tag.theme?.primary">
                {{ tag.icon || 'label' }}
              </mat-icon>
              <span class="tag-title">{{ tag.title }}</span>
            </div>
          }
          @for (newTag of state().newTagTitles; track newTag) {
            <div class="tag-item new-tag">
              <mat-icon>new_releases</mat-icon>
              <span class="tag-title">{{ newTag }}</span>
            </div>
          }
        </div>
      }
    </button>

    @if (state().tagIds.length > 0 || hasNewTags()) {
      <button
        mat-button
        class="clear-btn"
        (click)="clearTagsWithSyntax(); $event.stopPropagation()"
        [matTooltip]="T.F.TASK.ADD_TASK_BAR.TOOLTIP_CLEAR_TAGS | translate"
        matTooltipPosition="above"
      >
        <mat-icon>close</mat-icon>
      </button>
    }
  }

  <button
    #estimateMenuTrigger
    mat-button
    class="action-btn estimate-btn"
    [matMenuTriggerFor]="estimateMenu"
    [class.has-value]="state().estimate"
    [class.menu-open]="isEstimateMenuOpen()"
    (click)="onEstimateMenuClick()"
  >
    <mat-icon>timer</mat-icon>
    <span>{{
      estimateDisplay() || (T.F.TASK.ADD_TASK_BAR.ESTIMATE_BUTTON | translate)
    }}</span>
  </button>

  @if (state().estimate) {
    <button
      mat-button
      class="clear-btn"
      (click)="clearEstimateWithSyntax(); $event.stopPropagation()"
      [matTooltip]="T.F.TASK.ADD_TASK_BAR.TOOLTIP_CLEAR_ESTIMATE | translate"
      matTooltipPosition="above"
    >
      <mat-icon>close</mat-icon>
    </button>
  }
</div>

<!-------------- Menus ------------------->
<mat-menu #projectMenu="matMenu">
  @for (project of allProjects(); track project.id) {
    <button
      mat-menu-item
      (click)="stateService.updateProjectId(project.id)"
    >
<<<<<<< HEAD
      @if (isTagEmojiIcon(project)) {
        <span
          class="menu-icon-emoji"
          [style.color]="project.theme.primary"
        >
          {{ project.icon || 'folder' }}
        </span>
      } @else {
        <mat-icon [style.color]="project.theme.primary">
          {{ project.icon || 'folder' }}
        </mat-icon>
      }
=======
      <mat-icon [style.color]="project.theme.primary">
        {{ project.icon || 'list_alt' }}
      </mat-icon>
>>>>>>> 327b1d37
      {{ project.title }}
    </button>
  }
</mat-menu>

<mat-menu #tagsMenu="matMenu">
  @for (tag of allTags(); track tag.id) {
    <button
      mat-menu-item
      (click)="toggleTagWithSyntax(tag)"
      [class.selected]="hasSelectedTag(tag.id)"
    >
      @if (hasSelectedTag(tag.id)) {
        <mat-icon class="check-ico">check_box</mat-icon>
      } @else {
        <mat-icon class="check-ico">check_box_outline_blank</mat-icon>
      }
      @if (isTagEmojiIcon(tag)) {
        <span
          [style.color]="tag.color || tag.theme.primary"
          class="tag-ico tag-ico-emoji"
          >{{ tag.icon || 'label' }}
        </span>
      } @else {
        <mat-icon
          [style.color]="tag.color || tag.theme.primary"
          class="tag-ico"
          >{{ tag.icon || 'label' }}
        </mat-icon>
      }
      {{ tag.title }}
    </button>
  }
</mat-menu>

<mat-menu #estimateMenu="matMenu">
  @for (option of ESTIMATE_OPTIONS; track option.value) {
    <button
      mat-menu-item
      (click)="onEstimateInput(option.value)"
    >
      {{ option.label }}
    </button>
  }
</mat-menu><|MERGE_RESOLUTION|>--- conflicted
+++ resolved
@@ -9,24 +9,18 @@
     [class.menu-open]="isProjectMenuOpen()"
     (click)="onProjectMenuClick()"
   >
-<<<<<<< HEAD
     @if (isProjectEmojiIcon()) {
       <span
         class="project-icon-emoji"
         [style.color]="selectedProject()?.theme?.primary"
       >
-        {{ selectedProject()?.icon || 'folder' }}
+        {{ selectedProject()?.icon || 'list_alt' }}
       </span>
     } @else {
       <mat-icon [style.color]="selectedProject()?.theme?.primary">
-        {{ selectedProject()?.icon || 'folder' }}
+        {{ selectedProject()?.icon || 'list_alt' }}
       </mat-icon>
     }
-=======
-    <mat-icon [style.color]="selectedProject()?.theme?.primary">
-      {{ selectedProject()?.icon || 'list_alt' }}
-    </mat-icon>
->>>>>>> 327b1d37
     <span>{{ selectedProject()?.title }}</span>
   </button>
 
@@ -144,24 +138,18 @@
       mat-menu-item
       (click)="stateService.updateProjectId(project.id)"
     >
-<<<<<<< HEAD
       @if (isTagEmojiIcon(project)) {
         <span
           class="menu-icon-emoji"
           [style.color]="project.theme.primary"
         >
-          {{ project.icon || 'folder' }}
+          {{ project.icon || 'list_alt' }}
         </span>
       } @else {
         <mat-icon [style.color]="project.theme.primary">
-          {{ project.icon || 'folder' }}
+          {{ project.icon || 'list_alt' }}
         </mat-icon>
       }
-=======
-      <mat-icon [style.color]="project.theme.primary">
-        {{ project.icon || 'list_alt' }}
-      </mat-icon>
->>>>>>> 327b1d37
       {{ project.title }}
     </button>
   }
