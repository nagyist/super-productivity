--- conflicted
+++ resolved
@@ -203,12 +203,8 @@
 
 // NOTE: config properties being undefined always means that they should be overwritten with the default value
 export type GlobalConfigState = Readonly<{
-<<<<<<< HEAD
-  lang: LanguageConfig;
   appFeatures: AppFeaturesConfig;
-=======
   localization: LocalizationConfig;
->>>>>>> 40dd63ad
   misc: MiscConfig;
   shortSyntax: ShortSyntaxConfig;
   evaluation: EvaluationConfig;
