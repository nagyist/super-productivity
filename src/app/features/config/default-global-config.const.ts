import { TRACKING_INTERVAL } from '../../app.constants';
import { getDefaultVoice } from '../domina-mode/getAvailableVoices';
import { TaskReminderOptionId } from '../tasks/task.model';
import { GlobalConfigState } from './global-config.model';

const minute = 60 * 1000;
const defaultVoice = getDefaultVoice();

export const DEFAULT_DAY_START = '9:00';
export const DEFAULT_GLOBAL_CONFIG: GlobalConfigState = {
<<<<<<< HEAD
  appFeatures: {
    isTimeTrackingEnabled: true,
    isFocusModeEnabled: true,
    isSchedulerEnabled: true,
    isPlannerEnabled: true,
    isBoardsEnabled: true,
    isScheduleDayPanelEnabled: true,
    isIssuesPanelEnabled: true,
    isProjectNotesEnabled: true,
    isSyncIconEnabled: true,
  },
  lang: {
    lng: null,
    timeLocale: undefined,
=======
  localization: {
    lng: undefined,
    dateTimeLocale: undefined,
    firstDayOfWeek: undefined,
>>>>>>> 40dd63ad
  },
  misc: {
    isConfirmBeforeExit: false,
    isConfirmBeforeExitWithoutFinishDay: true,
    isAutMarkParentAsDone: false,
    isTurnOffMarkdown: false,
    isAutoAddWorkedOnToToday: true,
    isMinimizeToTray: false,
    isTrayShowCurrentTask: true,
    isTrayShowCurrentCountdown: true,
    defaultProjectId: null,
    startOfNextDay: 0,
    isDisableAnimations: false,
    isDisableCelebration: false,
    isShowProductivityTipLonger: false,
    taskNotesTpl: `**How can I best achieve it now?**

**What do I want?**

**Why do I want it?**
`,
    isOverlayIndicatorEnabled: false,
    customTheme: 'default',
    isEnableUserProfiles: false,
    defaultStartPage: 0,
  },
  shortSyntax: {
    isEnableProject: true,
    isEnableDue: true,
    isEnableTag: true,
  },
  evaluation: {
    isHideEvaluationSheet: false,
  },
  idle: {
    isOnlyOpenIdleWhenCurrentTask: false,
    isEnableIdleTimeTracking: true,
    minIdleTime: 5 * minute,
  },
  takeABreak: {
    isTakeABreakEnabled: true,
    isLockScreen: false,
    isTimedFullScreenBlocker: false,
    timedFullScreenBlockerDuration: 8000,
    isFocusWindow: false,
    /* eslint-disable-next-line */
    takeABreakMessage:
      'You have been working for ${duration} without one. Go away from the computer! Take a short walk! Makes you more productive in the long run!',
    takeABreakMinWorkingTime: 60 * minute,
    takeABreakSnoozeTime: 15 * minute,
    motivationalImgs: [],
  },
  dominaMode: {
    isEnabled: false,
    interval: 5 * minute,
    volume: 75,
    text: 'Your current task is: ${currentTaskTitle}',
    voice: defaultVoice,
  },
  focusMode: {
    isAlwaysUseFocusMode: false,
    isSkipPreparation: false,
  },
  pomodoro: {
    isEnabled: false,
    duration: 25 * minute,
    breakDuration: 5 * minute,
    longerBreakDuration: 15 * minute,
    cyclesBeforeLongerBreak: 4,
    isStopTrackingOnBreak: true,
    isStopTrackingOnLongBreak: true,
    isDisableAutoStartAfterBreak: false,
    isManualContinue: false,
    isManualContinueBreak: false,
    isPlaySound: true,
    isPlaySoundAfterBreak: false,
    // isGoToWorkView: false,
    isPlayTick: false,
  },
  keyboard: {
    globalShowHide: 'Ctrl+Shift+X',
    globalToggleTaskStart: null,
    globalAddNote: null,
    globalAddTask: null,
    addNewTask: 'Shift+A',
    addNewProject: 'Shift+P',
    addNewNote: 'N',
    openProjectNotes: 'Shift+N',
    toggleTaskViewCustomizerPanel: 'C',
    toggleIssuePanel: 'P',
    focusSideNav: 'Shift+D',
    showHelp: '?',
    showSearchBar: 'Shift+F',
    toggleBacklog: 'B',
    goToFocusMode: 'F',
    goToWorkView: 'W',
    goToScheduledView: 'Shift+S',
    goToTimeline: 'Shift+T',
    // goToDailyAgenda: null,
    // goToFocusMode: 'Shift+F',
    goToSettings: null,
    zoomIn: 'Ctrl++',
    zoomOut: 'Ctrl+-',
    zoomDefault: 'Ctrl+0',
    saveNote: 'Ctrl+S',
    triggerSync: 'Ctrl+S',
    taskEditTitle: null,
    taskToggleDetailPanelOpen: 'I',
    taskOpenEstimationDialog: 'T',
    taskSchedule: 'S',
    taskToggleDone: 'D',
    taskAddSubTask: 'A',
    taskAddAttachment: 'L',
    taskDelete: 'Backspace',
    taskMoveToProject: 'E',
    taskOpenContextMenu: 'Q',
    selectPreviousTask: 'K',
    selectNextTask: 'J',
    moveTaskUp: 'Ctrl+Shift+ArrowUp',
    moveTaskDown: 'Ctrl+Shift+ArrowDown',
    moveTaskToTop: 'Ctrl+Alt+ArrowUp',
    moveTaskToBottom: 'Ctrl+Alt+ArrowDown',
    moveToBacklog: 'Shift+B',
    moveToTodaysTasks: 'Shift+T',
    expandSubTasks: null,
    collapseSubTasks: null,
    togglePlay: 'Y',
    taskEditTags: 'G',
  },
  localBackup: {
    isEnabled: true,
  },
  sound: {
    volume: 75,
    isIncreaseDoneSoundPitch: true,
    doneSound: 'ding-small-bell.mp3',
    breakReminderSound: null,
    trackTimeSound: null,
  },
  timeTracking: {
    trackingInterval: TRACKING_INTERVAL,
    defaultEstimate: 0,
    defaultEstimateSubTasks: 0,
    isNotifyWhenTimeEstimateExceeded: true,
    isAutoStartNextTask: false,
    isTrackingReminderEnabled: false,
    isTrackingReminderShowOnMobile: false,
    trackingReminderMinTime: 5 * minute,
    isTrackingReminderNotify: false, // Show desktop notification when tracking reminder is triggered
    isTrackingReminderFocusWindow: false, // Focus the application window when tracking reminder is triggered
  },
  reminder: {
    isCountdownBannerEnabled: true,
    countdownDuration: minute * 10,
    defaultTaskRemindOption: TaskReminderOptionId.AtStart, // The hard-coded default prior to this changeable setting
  },
  schedule: {
    isWorkStartEndEnabled: true,
    workStart: DEFAULT_DAY_START,
    workEnd: '17:00',
    isLunchBreakEnabled: false,
    lunchBreakStart: '13:00',
    lunchBreakEnd: '14:00',
  },

  sync: {
    isEnabled: false,
    // TODO maybe enable later if it works well
    isCompressionEnabled: false,
    isEncryptionEnabled: false,
    encryptKey: null,
    syncProvider: null,
    syncInterval: minute,

    webDav: {
      baseUrl: null,
      userName: null,
      password: null,
      syncFolderPath: 'super-productivity',
    },

    localFileSync: {
      syncFolderPath: '',
    },
  },
} as const;<|MERGE_RESOLUTION|>--- conflicted
+++ resolved
@@ -8,7 +8,6 @@
 
 export const DEFAULT_DAY_START = '9:00';
 export const DEFAULT_GLOBAL_CONFIG: GlobalConfigState = {
-<<<<<<< HEAD
   appFeatures: {
     isTimeTrackingEnabled: true,
     isFocusModeEnabled: true,
@@ -20,15 +19,10 @@
     isProjectNotesEnabled: true,
     isSyncIconEnabled: true,
   },
-  lang: {
-    lng: null,
-    timeLocale: undefined,
-=======
   localization: {
     lng: undefined,
     dateTimeLocale: undefined,
     firstDayOfWeek: undefined,
->>>>>>> 40dd63ad
   },
   misc: {
     isConfirmBeforeExit: false,
