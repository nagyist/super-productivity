--- conflicted
+++ resolved
@@ -99,15 +99,10 @@
   }
 
   getLast100IssuesForRepo$(cfg: GithubCfg): Observable<GithubIssueReduced[]> {
-<<<<<<< HEAD
     const repo = cfg.repo;
     const assigneeFilter = cfg.filterIssuesAssignedToMe
       ? `&assignee=${cfg.filterUsername}`
       : '';
-=======
-    const repo = cfg.repo
-    const assigneeFilter = cfg.filterIssuesAssignedToMe ? `&assignee=${cfg.filterUsername}` : '';
->>>>>>> 4751effb
 
     // NOTE: alternate approach (but no caching :( )
     // return this._sendRequest$({
@@ -132,14 +127,10 @@
     const split: any = cfg.repo?.split('/');
     const owner = encodeURIComponent(split[0]);
     const repo = encodeURIComponent(split[1]);
-<<<<<<< HEAD
     const assigneeFilter = cfg.filterIssuesAssignedToMe
       ? `, assignee: "${cfg.filterUsername}"`
       : '';
-=======
-    const assigneeFilter = cfg.filterIssuesAssignedToMe ? `, assignee: "${cfg.filterUsername}"` : '';
-
->>>>>>> 4751effb
+
     return this.graphQl$(
       cfg,
       `
