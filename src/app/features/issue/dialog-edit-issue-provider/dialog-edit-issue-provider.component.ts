--- conflicted
+++ resolved
@@ -243,11 +243,8 @@
   protected readonly ICAL_TYPE = ICAL_TYPE;
   protected readonly IS_ANDROID_WEB_VIEW = IS_ANDROID_WEB_VIEW;
   protected readonly IS_ELECTRON = IS_ELECTRON;
-<<<<<<< HEAD
   protected readonly IS_WEB_EXTENSION_REQUIRED_FOR_JIRA =
     IS_WEB_EXTENSION_REQUIRED_FOR_JIRA;
   // TODO: trello
-=======
   protected readonly IS_WEB_EXTENSION_REQUIRED_FOR_JIRA = IS_WEB_BROWSER;
->>>>>>> 44fdddb7
 }