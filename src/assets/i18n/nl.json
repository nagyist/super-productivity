--- conflicted
+++ resolved
@@ -72,36 +72,6 @@
         "UPDATE_SECTION": "Bijgewerkte instellingen voor <strong>{{sectionKey}}</strong>"
       }
     },
-<<<<<<< HEAD
-    "DROPBOX": {
-      "D_CONFLICT": {
-        "LAST_CHANGE": "laatste wijziging:",
-        "LAST_SYNC": "laatste synchronisatie:",
-        "LOCAL": "Lokaal",
-        "LOCAL_REMOTE": "lokaal -> op afstand",
-        "REMOTE": "afgelegen",
-        "TEXT": "<p>Update vanuit Dropbox. Zowel lokale als externe gegevens lijken te zijn gewijzigd.</p>",
-        "TITLE": "Dropbox: tegenstrijdige gegevens",
-        "USE_LOCAL": "Gebruik lokaal",
-        "USE_REMOTE": "Gebruik afstandsbediening"
-      },
-      "FORM": {
-        "B_GENERATE_TOKEN": "Genereer token",
-        "FOLLOW_LINK": "Open de volgende link en kopieer de daar verstrekte auth-code naar het invoerveld.",
-        "L_ACCESS_TOKEN": "Toegangstoken (gegenereerd op basis van Auth Code)",
-        "L_AUTH_CODE": "Autorisatie code",
-        "L_ENABLE_SYNCING": "Schakel Dropbox-synchronisatie in",
-        "L_SYNC_INTERVAL": "Synchronisatie-interval",
-        "TITLE": "Synchroniseren via Dropbox (aanbevolen)"
-      },
-      "S": {
-        "ACCESS_TOKEN_ERROR": "Dropbox: kan geen toegangstoken genereren via verificatiecode",
-        "ACCESS_TOKEN_GENERATED": "Dropbox: toegangstoken gegenereerd op basis van verificatiecode",
-        "AUTH_ERROR": "Dropbox: Ongeldig toegangstoken opgegeven",
-        "OFFLINE": "Dropbox: kan niet synchroniseren, omdat offline",
-        "SYNC_ERROR": "Dropbox: fout bij het synchroniseren",
-        "UNKNOWN_ERROR": "Dropbox: onbekende fout: {{errorStr}}"
-=======
      "DROPBOX": {
       "D_CONFLICT": {
         "LAST_CHANGE": "laatste wijziging:",
@@ -130,7 +100,6 @@
         "OFFLINE": "Dropbox: Kan niet worden gesynchroniseerd, vanwege offline",
         "SYNC_ERROR": "Dropbox: Fout tijdens her synchroniseren",
         "UNKNOWN_ERROR": "Dropbox: Onbekende fout: {{errorStr}}"
->>>>>>> 5ecff420
       }
     },
     "GITHUB": {
