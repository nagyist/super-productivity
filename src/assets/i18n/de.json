--- conflicted
+++ resolved
@@ -2050,11 +2050,8 @@
   },
   "PDS": {
     "ADD_TASKS_FROM_TODAY": "Aufgaben von heute hinzufügen",
-<<<<<<< HEAD
-=======
     "ARCHIVED_TASKS": "{{count}} erledigt übergeordnet {{count, plural, one{task has} other{tasks have}}} wurden archiviert",
     "BACK": "Ich habe etwas vergessen!",
->>>>>>> ab963542
     "BREAK_LABEL": "Pausen (Anzahl / Zeit)",
     "FOCUS_SUMMARY": "Fokussitzung (Nr / Zeit)",
     "CELEBRATE": "Nehmen Sie sich einen Moment Zeit, um <i>zu feiern!</i>",
