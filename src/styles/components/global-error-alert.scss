.global-error-alert {
  position: fixed;
  min-width: 300px;
  border: 8px solid red;
  top: 50%;
  left: 50%;
  transform: translate(-50%, -50%);
  z-index: 9999999999999;
  text-align: center;
  padding: 20px;
<<<<<<< HEAD
  background: var(--card-bg);
=======
  background: white !important;
>>>>>>> 4da07d1f
  max-width: 90%;
  overflow: auto;
  user-select: auto;
  -webkit-touch-callout: default;

  pre {
    font-size: 14px;
    max-width: 100%;
    white-space: normal;
  }

  button {
    font-size: 20px;
  }

  .spinner {
    width: 40px;
    height: 40px;
    border: 4px solid var(--c-dark-10);
    border-top: 4px solid #3498db;
    border-radius: 50%;
    animation: globalErrorAlertSpin 1s linear infinite;
    margin: auto;
  }
}

#error-fetching-info-wrapper {
  border: 1px solid black;
  padding: 16px;
  margin: 16px;
}

@keyframes globalErrorAlertSpin {
  from {
    transform: rotate(0deg);
  }
  to {
    transform: rotate(360deg);
  }
}<|MERGE_RESOLUTION|>--- conflicted
+++ resolved
@@ -8,11 +8,7 @@
   z-index: 9999999999999;
   text-align: center;
   padding: 20px;
-<<<<<<< HEAD
-  background: var(--card-bg);
-=======
   background: white !important;
->>>>>>> 4da07d1f
   max-width: 90%;
   overflow: auto;
   user-select: auto;
