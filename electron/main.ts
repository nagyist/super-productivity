'use strict';
import { App, app, BrowserWindow, globalShortcut, ipcMain, powerMonitor } from 'electron';
import * as electronDl from 'electron-dl';

import { info } from 'electron-log';
import { CONFIG } from './CONFIG';

import { initIndicator } from './indicator';
import { createWindow } from './main-window';

import { sendJiraRequest, setupRequestHeadersForImages } from './jira';
import { getGitLog } from './git-log';
import { initGoogleAuth } from './google-auth';
import { errorHandler } from './error-handler';
import { initDebug } from './debug';
import { IPC } from './ipc-events.const';
import { backupData } from './backup';
import { JiraCfg } from '../src/app/features/issue/providers/jira/jira.model';
import { KeyboardConfig } from '../src/app/features/config/global-config.model';
import lockscreen from './lockscreen';
<<<<<<< HEAD
import { initDbAdapter } from './db-adapter';
=======
import { lazySetInterval } from './lazy-set-interval';
>>>>>>> 55a90146

const ICONS_FOLDER = __dirname + '/assets/icons/';
const IS_MAC = process.platform === 'darwin';
const IS_LINUX = process.platform === 'linux';
const DESKTOP_ENV = process.env.DESKTOP_SESSION;
const IS_GNOME = (DESKTOP_ENV === 'gnome' || DESKTOP_ENV === 'gnome-xorg');
const IS_DEV = process.env.NODE_ENV === 'DEV';

let isShowDevTools: boolean = IS_DEV;
let customUrl: string;

if (IS_DEV) {
  console.log('Starting in DEV Mode!!!');
}

// NOTE: needs to be executed before everything else
process.argv.forEach((val) => {
  if (val && val.includes('--user-data-dir=')) {
    const customUserDir = val.replace('--user-data-dir=', '').trim();
    console.log('Using custom directory for user data', customUserDir);
    app.setPath('userData', customUserDir);
  }

  if (val && val.includes('--custom-url=')) {
    customUrl = val.replace('--custom-url=', '').trim();
    console.log('Using custom url', customUrl);
  }

  if (val && val.includes('--dev-tools')) {
    isShowDevTools = true;
  }
});

interface MyApp extends App {
  isQuiting?: boolean;
}

const appIN: MyApp = app;
// NOTE: to get rid of the warning => https://github.com/electron/electron/issues/18397
appIN.allowRendererProcessReuse = true;

initDebug({showDevTools: isShowDevTools}, IS_DEV);

// NOTE: opening the folder crashes the mas build
if (!IS_MAC) {
  electronDl({openFolderWhenDone: true});
}
let mainWin: BrowserWindow;
// keep app active to keep time tracking running
// powerSaveBlocker.start('prevent-app-suspension');

appIN.on('second-instance', () => {
  if (mainWin) {
    showApp();
    if (mainWin.isMinimized()) {
      mainWin.restore();
    }
    mainWin.focus();
  }
});

if (!IS_MAC) {
  // make it a single instance by closing other instances but allow for dev mode
  // because of https://github.com/electron/electron/issues/14094
  const isLockObtained = appIN.requestSingleInstanceLock();
  if (!isLockObtained && !IS_DEV) {
    quitAppNow();
  }
}

// Allow invalid certificates for jira requests
appIN.on('certificate-error', (event, webContents, url, error, certificate, callback) => {
  console.log(error);
  event.preventDefault();
  callback(true);
});

// APP EVENT LISTENERS
// -------------------
appIN.on('ready', createMainWin);
appIN.on('ready', createIndicator);
appIN.on('ready', () => initDbAdapter(app.getPath('userData')));

appIN.on('activate', () => {
  // On OS X it's common to re-create a window in the app when the
  // dock icon is clicked and there are no other windows open.
  if (mainWin === null) {
    createMainWin();
  } else {
    showApp();
  }
});

let isLocked = false;

appIN.on('ready', () => {
  let suspendStart;
  const sendIdleMsgIfOverMin = (idleTime) => {
    // sometimes when starting a second instance we get here although we don't want to
    if (!mainWin) {
      info('special case occurred when trackTimeFn is called even though, this is a second instance of the app');
      return;
    }

    // don't update if the user is about to close
    if (!appIN.isQuiting && idleTime > CONFIG.MIN_IDLE_TIME) {
      mainWin.webContents.send(IPC.IDLE_TIME, idleTime);
    }
  };

  const checkIdle = () => sendIdleMsgIfOverMin(powerMonitor.getSystemIdleTime() * 1000);

  // init time tracking interval
  lazySetInterval(checkIdle, CONFIG.IDLE_PING_INTERVAL);

  powerMonitor.on('suspend', () => {
    isLocked = true;
    suspendStart = Date.now();
    mainWin.webContents.send(IPC.SUSPEND);
  });

  powerMonitor.on('lock-screen', () => {
    isLocked = true;
    suspendStart = Date.now();
    mainWin.webContents.send(IPC.SUSPEND);
  });

  powerMonitor.on('resume', () => {
    isLocked = false;
    sendIdleMsgIfOverMin(Date.now() - suspendStart);
    mainWin.webContents.send(IPC.RESUME);
  });

  powerMonitor.on('unlock-screen', () => {
    isLocked = false;
    sendIdleMsgIfOverMin(Date.now() - suspendStart);
    mainWin.webContents.send(IPC.RESUME);
  });
});

appIN.on('will-quit', () => {
  // un-register all shortcuts.
  globalShortcut.unregisterAll();
});

// AUTO-UPDATER
// ------------
// appIN.on('ready', () => {
//  // init auto-updates
//  log.info('INIT AUTO UPDATES');
//  // log.info(autoUpdater.getFeedURL());
//  autoUpdater.logger = log;
//  autoUpdater.logger.transports.file.level = 'info';
//  autoUpdater.checkForUpdatesAndNotify();
// });
//
// autoUpdater.on('update-downloaded', (ev, info) => {
//  console.log(ev);
//  // Wait 5 seconds, then quit and install
//  // In your application, you don't need to wait 5 seconds.
//  // You could call autoUpdater.quitAndInstall(); immediately
//  setTimeout(function() {
//    autoUpdater.quitAndInstall();
//  }, 5000)
// });

// FRONTEND EVENTS
// ---------------
ipcMain.on(IPC.SHUTDOWN_NOW, quitAppNow);

ipcMain.on(IPC.EXEC, exec);

ipcMain.on(IPC.BACKUP, backupData);

ipcMain.on(IPC.LOCK_SCREEN, () => {
  if (isLocked) {
    return;
  }

  try {
    lockscreen();
  } catch (e) {
    errorHandler(e);
  }
});

ipcMain.on(IPC.SET_PROGRESS_BAR, (ev, {progress, mode}) => {
  if (mainWin) {
    mainWin.setProgressBar(Math.min(Math.max(progress, 0), 1), {mode});
  }
});

ipcMain.on(IPC.REGISTER_GLOBAL_SHORTCUTS_EVENT, (ev, cfg) => {
  registerShowAppShortCuts(cfg);
});

ipcMain.on(IPC.JIRA_SETUP_IMG_HEADERS, (ev, {jiraCfg, wonkyCookie}: { jiraCfg: JiraCfg, wonkyCookie?: string }) => {
  setupRequestHeadersForImages(jiraCfg, wonkyCookie);
});

ipcMain.on(IPC.JIRA_MAKE_REQUEST_EVENT, (ev, request) => {
  sendJiraRequest(request);
});

ipcMain.on(IPC.GIT_LOG, (ev, cwd) => {
  getGitLog(cwd);
});

ipcMain.on(IPC.SHOW_OR_FOCUS, () => {
  showOrFocus(mainWin);
});

// HELPER FUNCTIONS
// ----------------
function createIndicator() {
  initIndicator({
    app,
    showApp,
    quitApp,
    IS_MAC,
    IS_LINUX,
    IS_GNOME,
    ICONS_FOLDER,
  });
}

function createMainWin() {
  mainWin = createWindow({
    app,
    IS_DEV,
    ICONS_FOLDER,
    IS_MAC,
    quitApp,
    customUrl,
  });
  initGoogleAuth();
}

function registerShowAppShortCuts(cfg: KeyboardConfig) {
  // unregister all previous
  globalShortcut.unregisterAll();
  const GLOBAL_KEY_CFG_KEYS: (keyof KeyboardConfig)[] = [
    'globalShowHide',
    'globalToggleTaskStart',
    'globalAddNote',
    'globalAddTask',
  ];

  if (cfg) {
    Object.keys(cfg)
      .filter((key: (keyof KeyboardConfig)) => GLOBAL_KEY_CFG_KEYS.includes(key))
      .forEach((key) => {
        let actionFn: () => void;
        const shortcut = cfg[key];

        switch (key) {
          case 'globalShowHide':
            actionFn = () => {
              if (mainWin.isFocused()) {
                // we need to blur the window for windows
                mainWin.blur();
                mainWin.hide();
              } else {
                showOrFocus(mainWin);
              }
            };
            break;

          case 'globalToggleTaskStart':
            actionFn = () => {
              mainWin.webContents.send(IPC.TASK_TOGGLE_START);
            };
            break;

          case 'globalAddNote':
            actionFn = () => {
              showOrFocus(mainWin);
              mainWin.webContents.send(IPC.ADD_NOTE);
            };
            break;

          case 'globalAddTask':
            actionFn = () => {
              showOrFocus(mainWin);
              // NOTE: delay slightly to make sure app is ready
              mainWin.webContents.send(IPC.ADD_TASK);
            };
            break;

          default:
            actionFn = () => undefined;
        }

        if (shortcut && shortcut.length > 0) {
          const ret = globalShortcut.register(shortcut, actionFn) as unknown;
          if (!ret) {
            errorHandler('Global Shortcut registration failed: ' + shortcut, shortcut);
          }
        }
      });
  }
}

function showApp() {
  showOrFocus(mainWin);
}

function quitApp() {
  quitAppNow();
}

function quitAppNow() {
  // tslint:disable-next-line
  appIN.isQuiting = true;
  appIN.quit();
}

function showOrFocus(passedWin) {
  // default to main winpc
  const win = passedWin || mainWin;

  // sometimes when starting a second instance we get here although we don't want to
  if (!win) {
    info('special case occurred when showOrFocus is called even though, this is a second instance of the app');
    return;
  }

  if (win.isVisible()) {
    win.focus();
  } else {
    win.show();
  }

  // focus window afterwards always
  setTimeout(() => {
    win.focus();
  }, 60);
}

function exec(ev, command) {
  console.log('running command ' + command);
  const execIN = require('child_process').exec;
  execIN(command, (error) => {
    if (error) {
      errorHandler(error);
    }
  });
}

// required for graceful closing
// @see: https://github.com/electron/electron/issues/5708
process.on('exit', () => {
  app.quit();
});<|MERGE_RESOLUTION|>--- conflicted
+++ resolved
@@ -18,11 +18,8 @@
 import { JiraCfg } from '../src/app/features/issue/providers/jira/jira.model';
 import { KeyboardConfig } from '../src/app/features/config/global-config.model';
 import lockscreen from './lockscreen';
-<<<<<<< HEAD
+import { lazySetInterval } from './lazy-set-interval';
 import { initDbAdapter } from './db-adapter';
-=======
-import { lazySetInterval } from './lazy-set-interval';
->>>>>>> 55a90146
 
 const ICONS_FOLDER = __dirname + '/assets/icons/';
 const IS_MAC = process.platform === 'darwin';
