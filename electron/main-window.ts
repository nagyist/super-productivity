import * as windowStateKeeper from 'electron-window-state';
import {
  App,
  BrowserWindow,
  dialog,
  ipcMain,
  Menu,
  MenuItemConstructorOptions,
  MessageBoxReturnValue,
  shell
} from 'electron';
import { errorHandler } from './error-handler';
import { join, normalize } from 'path';
import { format } from 'url';
import { IPC } from './ipc-events.const';
import { getSettings } from './get-settings';

let mainWin: BrowserWindow;

const mainWinModule: {
  win?: BrowserWindow;
  isAppReady: boolean;
} = {
  win: undefined,
  isAppReady: false
};

export const getWin = (): BrowserWindow => {
  if (!mainWinModule.win) {
    throw new Error('No main window');
  }
  return mainWinModule.win;
};

export const getIsAppReady = () => {
  return mainWinModule.isAppReady;
};

export const createWindow = ({
  IS_DEV,
  ICONS_FOLDER,
  IS_MAC,
  quitApp,
  app,
  customUrl,
}: {
  IS_DEV: boolean;
  ICONS_FOLDER: string;
  IS_MAC: boolean;
  quitApp: () => void;
  app: App;
  customUrl?: string;
}): BrowserWindow => {
  // make sure the main window isn't already created
  if (mainWin) {
    errorHandler('Main window already exists');
    return mainWin;
  }

  // workaround for https://github.com/electron/electron/issues/16521
  if (!IS_MAC) {
    Menu.setApplicationMenu(null);
  }

  const mainWindowState = windowStateKeeper({
    defaultWidth: 800,
    defaultHeight: 800
  });

  mainWin = new BrowserWindow({
    x: mainWindowState.x,
    y: mainWindowState.y,
    width: mainWindowState.width,
    height: mainWindowState.height,
    titleBarStyle: IS_MAC ? 'hidden' : 'default',
    show: false,
    webPreferences: {
      scrollBounce: true,
      webSecurity: false,
      nodeIntegration: true,
      // NOTE: will be deprecated with v10
      enableRemoteModule: true
    },
    icon: ICONS_FOLDER + '/icon_256x256.png'
  });

  mainWindowState.manage(mainWin);

<<<<<<< HEAD
  // const url = format({
  //   pathname: normalize(join(__dirname, '../dist/index.html')),
  //   protocol: 'file:',
  //   slashes: true,
  // });

  const url = (IS_DEV)
    ? 'http://localhost:4200'
    : format({
      pathname: normalize(join(__dirname, '../dist/index.html')),
      protocol: 'file:',
      slashes: true,
    });
  console.log(url);
=======
  const url = customUrl
    ? customUrl
    : (IS_DEV)
      ? 'http://localhost:4200'
      : format({
        pathname: normalize(join(__dirname, '../dist/index.html')),
        protocol: 'file:',
        slashes: true,
      });
>>>>>>> 55a90146

  mainWin.loadURL(url);
  // mainWin.loadURL('app://./index.html');

  // show gracefully
  mainWin.once('ready-to-show', () => {
    mainWin.show();
  });

  initWinEventListeners(app);

  if (IS_MAC) {
    createMenu(quitApp);
  } else {
    mainWin.setMenu(null);
    mainWin.setMenuBarVisibility(false);
  }

  // update prop
  mainWinModule.win = mainWin;

  // listen for app ready
  ipcMain.on(IPC.APP_READY, () => {
    mainWinModule.isAppReady = true;
  });

  return mainWin;
};

function initWinEventListeners(app: any) {
  const handleRedirect = (event, url) => {
    event.preventDefault();
    // needed for mac; especially for jira urls we might have a host like this www.host.de//
    const urlObj = new URL(url);
    urlObj.pathname = urlObj.pathname
      .replace('//', '/');
    const wellFormedUrl = urlObj.toString();
    const wasOpened = shell.openExternal(wellFormedUrl);
    if (!wasOpened) {
      shell.openExternal(wellFormedUrl);
    }
  };

  // open new window links in browser
  mainWin.webContents.on('new-window', handleRedirect);
  mainWin.webContents.on('will-navigate', handleRedirect);

  // TODO refactor quiting mess
  appCloseHandler(app);
}

function createMenu(quitApp) {
  // Create application menu to enable copy & pasting on MacOS
  const menuTpl = [{
    label: 'Application',
    submenu: [
      {label: 'About Application', selector: 'orderFrontStandardAboutPanel:'},
      {type: 'separator'},
      {
        label: 'Quit', click: quitApp
      }
    ]
  }, {
    label: 'Edit',
    submenu: [
      {label: 'Undo', accelerator: 'CmdOrCtrl+Z', selector: 'undo:'},
      {label: 'Redo', accelerator: 'Shift+CmdOrCtrl+Z', selector: 'redo:'},
      {type: 'separator'},
      {label: 'Cut', accelerator: 'CmdOrCtrl+X', selector: 'cut:'},
      {label: 'Copy', accelerator: 'CmdOrCtrl+C', selector: 'copy:'},
      {label: 'Paste', accelerator: 'CmdOrCtrl+V', selector: 'paste:'},
      {label: 'Select All', accelerator: 'CmdOrCtrl+A', selector: 'selectAll:'}
    ]
  }
  ];
  const menuTplOUT = menuTpl as MenuItemConstructorOptions[];

  // we need to set a menu to get copy & paste working for mac os x
  Menu.setApplicationMenu(Menu.buildFromTemplate(menuTplOUT));
}

// TODO this is ugly as f+ck
const appCloseHandler = (
  app: App,
) => {
  let ids: string[] = [];

  const _quitApp = () => {
    (app as any).isQuiting = true;
    mainWin.close();
  };

  // ipcMain.on(IPC.APP_READY, () => isMainWinError = false);
  // ipcMain.on(IPC.ERROR, (ev, error) => {
  // HANDLED_ERROR_PROP_STR causes issues
  //   if (!error || !error[HANDLED_ERROR_PROP_STR]) {
  //     isMainWinError = true;
  //   }
  // });
  ipcMain.on(IPC.REGISTER_BEFORE_CLOSE, (ev, {id}) => {
    ids.push(id);
  });
  ipcMain.on(IPC.UNREGISTER_BEFORE_CLOSE, (ev, {id}) => {
    ids = ids.filter(idIn => idIn !== id);
  });
  ipcMain.on(IPC.BEFORE_CLOSE_DONE, (ev, {id}) => {
    ids = ids.filter(idIn => idIn !== id);
    console.log(IPC.BEFORE_CLOSE_DONE, id, ids);
    if (ids.length === 0) {
      _quitApp();
    }
  });

  mainWin.on('close', (event) => {
      // NOTE: this might not work if we run a second instance of the app
      console.log('close, isQuiting:', (app as any).isQuiting);
      if (!(app as any).isQuiting) {
        event.preventDefault();
        if (ids.length > 0) {
          console.log('Actions to wait for ', ids);
          mainWin.webContents.send(IPC.NOTIFY_ON_CLOSE, ids);
        } else {
          getSettings(mainWin, (appCfg) => {
            if (appCfg && appCfg.misc.isConfirmBeforeExit && !(app as any).isQuiting) {
              dialog.showMessageBox(mainWin,
                {
                  type: 'question',
                  buttons: ['Yes', 'No'],
                  title: 'Confirm',
                  message: 'Are you sure you want to quit?'
                }).then((choice: MessageBoxReturnValue) => {
                if (choice.response === 1) {
                  return;
                } else if (choice.response === 0) {
                  _quitApp();
                  return;
                }
              });
            } else {
              _quitApp();
            }
          });
        }
      }
    }
  );
};<|MERGE_RESOLUTION|>--- conflicted
+++ resolved
@@ -86,13 +86,15 @@
 
   mainWindowState.manage(mainWin);
 
-<<<<<<< HEAD
-  // const url = format({
-  //   pathname: normalize(join(__dirname, '../dist/index.html')),
-  //   protocol: 'file:',
-  //   slashes: true,
-  // });
-
+  // const url = customUrl
+  //   ? customUrl
+  //   : (IS_DEV)
+  //     ? 'http://localhost:4200'
+  //     : format({
+  //       pathname: normalize(join(__dirname, '../dist/index.html')),
+  //       protocol: 'file:',
+  //       slashes: true,
+  //     });
   const url = (IS_DEV)
     ? 'http://localhost:4200'
     : format({
@@ -101,17 +103,7 @@
       slashes: true,
     });
   console.log(url);
-=======
-  const url = customUrl
-    ? customUrl
-    : (IS_DEV)
-      ? 'http://localhost:4200'
-      : format({
-        pathname: normalize(join(__dirname, '../dist/index.html')),
-        protocol: 'file:',
-        slashes: true,
-      });
->>>>>>> 55a90146
+
 
   mainWin.loadURL(url);
   // mainWin.loadURL('app://./index.html');
